--- conflicted
+++ resolved
@@ -53,17 +53,16 @@
     yaml_files = ["train_config"]
 
 
-<<<<<<< HEAD
 class S2STPackedContents(PackedContents):
     # These names must be consistent with the argument of inference functions
     files = ["s2st_model_file"]
     yaml_files = ["s2st_train_config"]
-=======
+
+
 class S2TPackedContents(PackedContents):
     # These names must be consistent with the argument of inference functions
     files = ["s2t_model_file", "lm_file"]
     yaml_files = ["s2t_train_config", "lm_train_config"]
->>>>>>> 8a8709e6
 
 
 def add_arguments(parser: argparse.ArgumentParser, contents: Type[PackedContents]):
@@ -89,11 +88,8 @@
         ("svs", SVSPackedContents),
         ("enh_s2t", EnhS2TPackedContents),
         ("ssl", SSLPackedContents),
-<<<<<<< HEAD
         ("s2st", S2STPackedContents),
-=======
         ("s2t", S2TPackedContents),
->>>>>>> 8a8709e6
     ]:
         parser_asr = subparsers.add_parser(
             name,
