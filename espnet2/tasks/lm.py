import argparse
import logging
from typing import Callable, Collection, Dict, List, Optional, Tuple, Union

import numpy as np
import torch
from typeguard import typechecked

from espnet2.lm.abs_model import AbsLM
from espnet2.lm.espnet_model import ESPnetLanguageModel
from espnet2.lm.espnet_model_multitask import ESPnetMultitaskLanguageModel
from espnet2.lm.huggingface_pretrained_opt_lm import HuggingfaceOPTModel
from espnet2.lm.seq_rnn_lm import SequentialRNNLM
from espnet2.lm.transformer_lm import TransformerLM
from espnet2.tasks.abs_task import AbsTask
from espnet2.text.phoneme_tokenizer import g2p_choices
from espnet2.torch_utils.initialize import initialize
from espnet2.train.abs_espnet_model import AbsESPnetModel
from espnet2.train.class_choices import ClassChoices
from espnet2.train.collate_fn import CommonCollateFn
from espnet2.train.preprocessor import CommonPreprocessor
from espnet2.train.trainer import Trainer
from espnet2.utils.get_default_kwargs import get_default_kwargs
from espnet2.utils.nested_dict_action import NestedDictAction
from espnet2.utils.types import str2bool, str_or_none

lm_choices = ClassChoices(
    "lm",
    classes=dict(
        seq_rnn=SequentialRNNLM,
        transformer=TransformerLM,
        transformer_opt=HuggingfaceOPTModel,
    ),
    type_check=AbsLM,
    default="seq_rnn",
)

model_choices = ClassChoices(
    "model",
    classes=dict(
        lm=ESPnetLanguageModel,
        lm_multitask=ESPnetMultitaskLanguageModel,
    ),
    type_check=AbsESPnetModel,
    default="lm",
)


class LMTask(AbsTask):
    # If you need more than one optimizers, change this value
    num_optimizers: int = 1

    # Add variable objects configurations
    class_choices_list = [
        lm_choices,
        # --model and --model_conf
        model_choices,
    ]

    # If you need to modify train() or eval() procedures, change Trainer class here
    trainer = Trainer

    @classmethod
    @typechecked
    def add_task_arguments(cls, parser: argparse.ArgumentParser):
        # NOTE(kamo): Use '_' instead of '-' to avoid confusion
        group = parser.add_argument_group(description="Task related")

        # NOTE(kamo): add_arguments(..., required=True) can't be used
        # to provide --print_config mode. Instead of it, do as
        required = parser.get_default("required")
        required += ["token_list"]

        group.add_argument(
            "--token_list",
            type=str_or_none,
            default=None,
            help="A text mapping int-id to token",
        )
        group.add_argument(
            "--init",
            type=lambda x: str_or_none(x.lower()),
            default=None,
            help="The initialization method",
            choices=[
                "chainer",
                "xavier_uniform",
                "xavier_normal",
                "kaiming_uniform",
                "kaiming_normal",
                None,
            ],
        )

        group = parser.add_argument_group(description="Preprocess related")
        group.add_argument(
            "--use_preprocessor",
            type=str2bool,
            default=True,
            help="Apply preprocessing to data or not",
        )
        group.add_argument(
            "--token_type",
            type=str,
            default="bpe",
            choices=["bpe", "char", "word"],
            help="",
        )
        group.add_argument(
            "--bpemodel",
            type=str_or_none,
            default=None,
            help="The model file fo sentencepiece",
        )
        parser.add_argument(
            "--non_linguistic_symbols",
            type=str_or_none,
            help="non_linguistic_symbols file path",
        )
        parser.add_argument(
            "--cleaner",
            type=str_or_none,
            choices=[None, "tacotron", "jaconv", "vietnamese"],
            default=None,
            help="Apply text cleaning",
        )
        parser.add_argument(
            "--g2p",
            type=str_or_none,
            choices=g2p_choices,
            default=None,
            help="Specify g2p method if --token_type=phn",
        )

        for class_choices in cls.class_choices_list:
            # Append --<name> and --<name>_conf.
            # e.g. --encoder and --encoder_conf
            class_choices.add_arguments(group)

        return parser

    @classmethod
    @typechecked
    def build_collate_fn(cls, args: argparse.Namespace, train: bool) -> Callable[
        [Collection[Tuple[str, Dict[str, np.ndarray]]]],
        Tuple[List[str], Dict[str, torch.Tensor]],
    ]:
        return CommonCollateFn(int_pad_value=0)

    @classmethod
    @typechecked
    def build_preprocess_fn(
        cls, args: argparse.Namespace, train: bool
    ) -> Optional[Callable[[str, Dict[str, np.array]], Dict[str, np.ndarray]]]:
        if args.use_preprocessor:
            retval = CommonPreprocessor(
                train=train,
                token_type=args.token_type,
                token_list=args.token_list,
                bpemodel=args.bpemodel,
                text_cleaner=args.cleaner,
                g2p_type=args.g2p,
                non_linguistic_symbols=args.non_linguistic_symbols,
            )
        else:
            retval = None
        return retval

    @classmethod
    def required_data_names(
        cls, train: bool = True, inference: bool = False
    ) -> Tuple[str, ...]:
        retval = ("text",)
        return retval

    @classmethod
    def optional_data_names(
        cls, train: bool = True, inference: bool = False
    ) -> Tuple[str, ...]:
        retval = ()
        return retval

    @classmethod
    @typechecked
    def build_model(
        cls, args: argparse.Namespace
    ) -> Union[ESPnetLanguageModel, ESPnetMultitaskLanguageModel]:
        if isinstance(args.token_list, str):
            with open(args.token_list, encoding="utf-8") as f:
                token_list = [line.rstrip() for line in f]

            # "args" is saved as it is in a yaml file by BaseTask.main().
            # Overwriting token_list to keep it as "portable".
            args.token_list = token_list.copy()
        elif isinstance(args.token_list, (tuple, list)):
            token_list = args.token_list.copy()
        else:
            raise RuntimeError("token_list must be str or dict")

        vocab_size = len(token_list)
        logging.info(f"Vocabulary size: {vocab_size }")

        # 1. Build LM model
        lm_class = lm_choices.get_class(args.lm)
        lm = lm_class(vocab_size=vocab_size, **args.lm_conf)

        # 2. Build ESPnetModel
        # Assume the last-id is sos_and_eos
        try:
            model_class = model_choices.get_class(args.model)
            if args.model == "lm_multitask":
                extra_model_conf = dict(token_list=token_list)
            else:
                extra_model_conf = dict()
        except AttributeError:
            model_class = model_choices.get_class("lm")
            extra_model_conf = dict()

        model = model_class(
            lm=lm, vocab_size=vocab_size, **args.model_conf, **extra_model_conf
        )

        # FIXME(kamo): Should be done in model?
        # 3. Initialize
        if args.init is not None:
            initialize(model, args.init)

<<<<<<< HEAD
=======
        if args.lm == "transformer_opt":
            # loading opt parameters
            model.lm.reload_pretrained_parameters()

        assert check_return_type(model)
>>>>>>> 3858d840
        return model<|MERGE_RESOLUTION|>--- conflicted
+++ resolved
@@ -225,12 +225,9 @@
         if args.init is not None:
             initialize(model, args.init)
 
-<<<<<<< HEAD
-=======
         if args.lm == "transformer_opt":
             # loading opt parameters
             model.lm.reload_pretrained_parameters()
 
         assert check_return_type(model)
->>>>>>> 3858d840
         return model