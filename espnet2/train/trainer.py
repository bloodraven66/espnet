"""Trainer module."""
import argparse
import dataclasses
import logging
import time
from contextlib import contextmanager
from dataclasses import is_dataclass
from pathlib import Path
from typing import Dict, Iterable, List, Optional, Sequence, Tuple, Union

import humanfriendly
import numpy as np
import torch
import torch.nn
import torch.optim
from packaging.version import parse as V
from typeguard import check_argument_types

from espnet2.iterators.abs_iter_factory import AbsIterFactory
from espnet2.main_funcs.average_nbest_models import average_nbest_models
from espnet2.main_funcs.calculate_all_attentions import calculate_all_attentions
from espnet2.schedulers.abs_scheduler import (
    AbsBatchStepScheduler,
    AbsEpochStepScheduler,
    AbsScheduler,
    AbsValEpochStepScheduler,
)
from espnet2.torch_utils.add_gradient_noise import add_gradient_noise
from espnet2.torch_utils.device_funcs import to_device
from espnet2.torch_utils.recursive_op import recursive_average
from espnet2.torch_utils.set_all_random_seed import set_all_random_seed
from espnet2.train.abs_espnet_model import AbsESPnetModel
from espnet2.train.distributed_utils import DistributedOption
from espnet2.train.reporter import Reporter, SubReporter
from espnet2.utils.build_dataclass import build_dataclass
from espnet2.utils.kwargs2args import kwargs2args

if torch.distributed.is_available():
    from torch.distributed import ReduceOp

autocast_args = dict()
if V(torch.__version__) >= V("1.6.0"):
    from torch.cuda.amp import GradScaler, autocast

    if (
        V(torch.__version__) >= V("1.10.0")
        and torch.cuda.is_available()
        and torch.cuda.is_bf16_supported()
    ):
        autocast_args = dict(dtype=torch.bfloat16)
else:
    # Nothing to do if torch<1.6.0
    @contextmanager
    def autocast(enabled=True):
        yield

    GradScaler = None

try:
    import fairscale
except ImportError:
    fairscale = None

try:
    import loralib as lora
except Exception:
    lora = None


@dataclasses.dataclass
class TrainerOptions:
    ngpu: int
    resume: bool
    use_amp: bool
    train_dtype: str
    grad_noise: bool
    accum_grad: int
    grad_clip: float
    grad_clip_type: float
    log_interval: Optional[int]
    no_forward_run: bool
    use_matplotlib: bool
    use_tensorboard: bool
    use_wandb: bool
    use_lora: bool
    save_lora_only: bool
    output_dir: Union[Path, str]
    max_epoch: int
    seed: int
    sharded_ddp: bool
    patience: Optional[int]
    keep_nbest_models: Union[int, List[int]]
    nbest_averaging_interval: int
    early_stopping_criterion: Sequence[str]
    best_model_criterion: Sequence[Sequence[str]]
    val_scheduler_criterion: Sequence[str]
    unused_parameters: bool
    wandb_model_log_interval: int
    create_graph_in_tensorboard: bool


class Trainer:
    """Trainer having a optimizer.

    If you'd like to use multiple optimizers, then inherit this class
    and override the methods if necessary - at least "train_one_epoch()"

    >>> class TwoOptimizerTrainer(Trainer):
    ...     @classmethod
    ...     def add_arguments(cls, parser):
    ...         ...
    ...
    ...     @classmethod
    ...     def train_one_epoch(cls, model, optimizers, ...):
    ...         loss1 = model.model1(...)
    ...         loss1.backward()
    ...         optimizers[0].step()
    ...
    ...         loss2 = model.model2(...)
    ...         loss2.backward()
    ...         optimizers[1].step()

    """

    def __init__(self):
        raise RuntimeError("This class can't be instantiated.")

    @classmethod
    def build_options(cls, args: argparse.Namespace) -> TrainerOptions:
        """Build options consumed by train(), eval(), and plot_attention()"""
        assert check_argument_types()
        return build_dataclass(TrainerOptions, args)

    @classmethod
    def add_arguments(cls, parser: argparse.ArgumentParser):
        """Reserved for future development of another Trainer"""
        pass

    @staticmethod
    def resume(
        checkpoint: Union[str, Path],
        model: torch.nn.Module,
        reporter: Reporter,
        optimizers: Sequence[torch.optim.Optimizer],
        schedulers: Sequence[Optional[AbsScheduler]],
        scaler: Optional[GradScaler],
        ngpu: int = 0,
<<<<<<< HEAD
    ):  
=======
        strict: bool = True,
    ):
>>>>>>> f732a752
        states = torch.load(
            checkpoint,
            map_location=f"cuda:{torch.cuda.current_device()}" if ngpu > 0 else "cpu",
        )
        model.load_state_dict(states["model"], strict=strict)
        reporter.load_state_dict(states["reporter"])
        for optimizer, state in zip(optimizers, states["optimizers"]):
            optimizer.load_state_dict(state)
        for scheduler, state in zip(schedulers, states["schedulers"]):
            if scheduler is not None:
                scheduler.load_state_dict(state)
        if scaler is not None:
            if states["scaler"] is None:
                logging.warning("scaler state is not found")
            else:
                scaler.load_state_dict(states["scaler"])

        logging.info(f"The training was resumed using {checkpoint}")

    @classmethod
    def run(
        cls,
        model: AbsESPnetModel,
        optimizers: Sequence[torch.optim.Optimizer],
        schedulers: Sequence[Optional[AbsScheduler]],
        train_iter_factory: AbsIterFactory,
        valid_iter_factory: AbsIterFactory,
        plot_attention_iter_factory: Optional[AbsIterFactory],
        trainer_options,
        distributed_option: DistributedOption,
    ) -> None:
        """Perform training. This method performs the main process of training."""
        assert check_argument_types()
        # NOTE(kamo): Don't check the type more strictly as far trainer_options
        assert is_dataclass(trainer_options), type(trainer_options)
        assert len(optimizers) == len(schedulers), (len(optimizers), len(schedulers))

        if isinstance(trainer_options.keep_nbest_models, int):
            keep_nbest_models = [trainer_options.keep_nbest_models]
        else:
            if len(trainer_options.keep_nbest_models) == 0:
                logging.warning("No keep_nbest_models is given. Change to [1]")
                trainer_options.keep_nbest_models = [1]
            keep_nbest_models = trainer_options.keep_nbest_models

        output_dir = Path(trainer_options.output_dir)
        reporter = Reporter()
        if trainer_options.use_amp:
            if V(torch.__version__) < V("1.6.0"):
                raise RuntimeError(
                    "Require torch>=1.6.0 for  Automatic Mixed Precision"
                )
            if trainer_options.sharded_ddp:
                if fairscale is None:
                    raise RuntimeError(
                        "Requiring fairscale. Do 'pip install fairscale'"
                    )
                scaler = fairscale.optim.grad_scaler.ShardedGradScaler()
            else:
                scaler = GradScaler()
        else:
            scaler = None

        use_lora = getattr(trainer_options, "use_lora", False)
        save_lora_only = getattr(trainer_options, "save_lora_only", False)
        if use_lora and lora is None:
            raise RuntimeError("Requiring loralib. Do 'pip install loralib'")

        if trainer_options.resume and (output_dir / "checkpoint.pth").exists():
            cls.resume(
                checkpoint=output_dir / "checkpoint.pth",
                model=model,
                optimizers=optimizers,
                schedulers=schedulers,
                reporter=reporter,
                scaler=scaler,
                ngpu=trainer_options.ngpu,
                strict=not use_lora,
            )

        start_epoch = reporter.get_epoch() + 1
        if start_epoch == trainer_options.max_epoch + 1:
            logging.warning(
                f"The training has already reached at max_epoch: {start_epoch}"
            )

        if distributed_option.distributed:
            if trainer_options.sharded_ddp:
                dp_model = fairscale.nn.data_parallel.ShardedDataParallel(
                    module=model,
                    sharded_optimizer=optimizers,
                )
            else:
                dp_model = torch.nn.parallel.DistributedDataParallel(
                    model,
                    device_ids=(
                        # Perform multi-Process with multi-GPUs
                        [torch.cuda.current_device()]
                        if distributed_option.ngpu == 1
                        # Perform single-Process with multi-GPUs
                        else None
                    ),
                    output_device=(
                        torch.cuda.current_device()
                        if distributed_option.ngpu == 1
                        else None
                    ),
                    find_unused_parameters=trainer_options.unused_parameters,
                )
        elif distributed_option.ngpu > 1:
            dp_model = torch.nn.parallel.DataParallel(
                model,
                device_ids=list(range(distributed_option.ngpu)),
            )
        else:
            # NOTE(kamo): DataParallel also should work with ngpu=1,
            # but for debuggability it's better to keep this block.
            dp_model = model

        if trainer_options.use_tensorboard and (
            not distributed_option.distributed or distributed_option.dist_rank == 0
        ):
            from torch.utils.tensorboard import SummaryWriter

            train_summary_writer = SummaryWriter(
                str(output_dir / "tensorboard" / "train")
            )
            valid_summary_writer = SummaryWriter(
                str(output_dir / "tensorboard" / "valid")
            )
        else:
            train_summary_writer = None

        start_time = time.perf_counter()
        for iepoch in range(start_epoch, trainer_options.max_epoch + 1):
            if iepoch != start_epoch:
                logging.info(
                    "{}/{}epoch started. Estimated time to finish: {}".format(
                        iepoch,
                        trainer_options.max_epoch,
                        humanfriendly.format_timespan(
                            (time.perf_counter() - start_time)
                            / (iepoch - start_epoch)
                            * (trainer_options.max_epoch - iepoch + 1)
                        ),
                    )
                )
            else:
                logging.info(f"{iepoch}/{trainer_options.max_epoch}epoch started")
            set_all_random_seed(trainer_options.seed + iepoch)

            reporter.set_epoch(iepoch)
            # 1. Train and validation for one-epoch
            with reporter.observe("train") as sub_reporter:
                all_steps_are_invalid = cls.train_one_epoch(
                    model=dp_model,
                    optimizers=optimizers,
                    schedulers=schedulers,
                    iterator=train_iter_factory.build_iter(iepoch),
                    reporter=sub_reporter,
                    scaler=scaler,
                    summary_writer=train_summary_writer,
                    options=trainer_options,
                    distributed_option=distributed_option,
                )

            with reporter.observe("valid") as sub_reporter:
                cls.validate_one_epoch(
                    model=dp_model,
                    iterator=valid_iter_factory.build_iter(iepoch),
                    reporter=sub_reporter,
                    options=trainer_options,
                    distributed_option=distributed_option,
                )
            if not distributed_option.distributed or distributed_option.dist_rank == 0:
                # att_plot doesn't support distributed
                if plot_attention_iter_factory is not None:
                    with reporter.observe("att_plot") as sub_reporter:
                        cls.plot_attention(
                            model=model,
                            output_dir=output_dir / "att_ws",
                            summary_writer=train_summary_writer,
                            iterator=plot_attention_iter_factory.build_iter(iepoch),
                            reporter=sub_reporter,
                            options=trainer_options,
                        )

            # 2. LR Scheduler step
            for scheduler in schedulers:
                if isinstance(scheduler, AbsValEpochStepScheduler):
                    scheduler.step(
                        reporter.get_value(*trainer_options.val_scheduler_criterion)
                    )
                elif isinstance(scheduler, AbsEpochStepScheduler):
                    scheduler.step()
            if trainer_options.sharded_ddp:
                for optimizer in optimizers:
                    if isinstance(optimizer, fairscale.optim.oss.OSS):
                        optimizer.consolidate_state_dict()

            if not distributed_option.distributed or distributed_option.dist_rank == 0:
                # 3. Report the results
                logging.info(reporter.log_message())
                if trainer_options.use_matplotlib:
                    reporter.matplotlib_plot(output_dir / "images")
                if train_summary_writer is not None:
                    reporter.tensorboard_add_scalar(train_summary_writer, key1="train")
                    reporter.tensorboard_add_scalar(valid_summary_writer, key1="valid")
                if trainer_options.use_wandb:
                    reporter.wandb_log()

                # 4. Save/Update the checkpoint
<<<<<<< HEAD
                import shutil
                import os
                if os.path.exists(output_dir / "checkpoint.pth"):
                    shutil.copyfile(output_dir / "checkpoint.pth", output_dir / "checkpoint_prev.pth")
=======
                if use_lora and save_lora_only:
                    # Only the LoRA realted params are saved, not the whole model
                    model_state_dict = lora.lora_state_dict(model)
                else:
                    # Save all params of the model
                    model_state_dict = model.state_dict()

>>>>>>> f732a752
                torch.save(
                    {
                        "model": model_state_dict,
                        "reporter": reporter.state_dict(),
                        "optimizers": [o.state_dict() for o in optimizers],
                        "schedulers": [
                            s.state_dict() if s is not None else None
                            for s in schedulers
                        ],
                        "scaler": scaler.state_dict() if scaler is not None else None,
                    },
                    output_dir / "checkpoint.pth",
                )

                # 5. Save and log the model and update the link to the best model
                torch.save(model_state_dict, output_dir / f"{iepoch}epoch.pth")

                # Creates a sym link latest.pth -> {iepoch}epoch.pth
                p = output_dir / "latest.pth"
                if p.is_symlink() or p.exists():
                    p.unlink()
                p.symlink_to(f"{iepoch}epoch.pth")

                _improved = []
                for _phase, k, _mode in trainer_options.best_model_criterion:
                    # e.g. _phase, k, _mode = "train", "loss", "min"
                    if reporter.has(_phase, k):
                        best_epoch = reporter.get_best_epoch(_phase, k, _mode)
                        # Creates sym links if it's the best result
                        if best_epoch == iepoch:
                            p = output_dir / f"{_phase}.{k}.best.pth"
                            if p.is_symlink() or p.exists():
                                p.unlink()
                            p.symlink_to(f"{iepoch}epoch.pth")
                            _improved.append(f"{_phase}.{k}")
                if len(_improved) == 0:
                    logging.info("There are no improvements in this epoch")
                else:
                    logging.info(
                        "The best model has been updated: " + ", ".join(_improved)
                    )

                log_model = (
                    trainer_options.wandb_model_log_interval > 0
                    and iepoch % trainer_options.wandb_model_log_interval == 0
                )
                if log_model and trainer_options.use_wandb:
                    import wandb

                    logging.info("Logging Model on this epoch :::::")
                    artifact = wandb.Artifact(
                        name=f"model_{wandb.run.id}",
                        type="model",
                        metadata={"improved": _improved},
                    )
                    artifact.add_file(str(output_dir / f"{iepoch}epoch.pth"))
                    aliases = [
                        f"epoch-{iepoch}",
                        "best" if best_epoch == iepoch else "",
                    ]
                    wandb.log_artifact(artifact, aliases=aliases)

                # 6. Remove the model files excluding n-best epoch and latest epoch
                _removed = []
                # Get the union set of the n-best among multiple criterion
                nbests = set().union(
                    *[
                        set(reporter.sort_epochs(ph, k, m)[: max(keep_nbest_models)])
                        for ph, k, m in trainer_options.best_model_criterion
                        if reporter.has(ph, k)
                    ]
                )

                # Generated n-best averaged model
                if (
                    trainer_options.nbest_averaging_interval > 0
                    and iepoch % trainer_options.nbest_averaging_interval == 0
                ):
                    average_nbest_models(
                        reporter=reporter,
                        output_dir=output_dir,
                        best_model_criterion=trainer_options.best_model_criterion,
                        nbest=keep_nbest_models,
                        suffix=f"till{iepoch}epoch",
                    )

                for e in range(1, iepoch):
                    p = output_dir / f"{e}epoch.pth"
                    if p.exists() and e not in nbests:
                        p.unlink()
                        _removed.append(str(p))
                if len(_removed) != 0:
                    logging.info("The model files were removed: " + ", ".join(_removed))

            # 7. If any updating haven't happened, stops the training
            if all_steps_are_invalid:
                logging.warning(
                    "The gradients at all steps are invalid in this epoch. "
                    f"Something seems wrong. This training was stopped at {iepoch}epoch"
                )
                break

            # 8. Check early stopping
            if trainer_options.patience is not None:
                if reporter.check_early_stopping(
                    trainer_options.patience, *trainer_options.early_stopping_criterion
                ):
                    break

        else:
            logging.info(
                f"The training was finished at {trainer_options.max_epoch} epochs "
            )

        # Generated n-best averaged model
        if not distributed_option.distributed or distributed_option.dist_rank == 0:
            average_nbest_models(
                reporter=reporter,
                output_dir=output_dir,
                best_model_criterion=trainer_options.best_model_criterion,
                nbest=keep_nbest_models,
            )

    @classmethod
    def train_one_epoch(
        cls,
        model: torch.nn.Module,
        iterator: Iterable[Tuple[List[str], Dict[str, torch.Tensor]]],
        optimizers: Sequence[torch.optim.Optimizer],
        schedulers: Sequence[Optional[AbsScheduler]],
        scaler: Optional[GradScaler],
        reporter: SubReporter,
        summary_writer,
        options: TrainerOptions,
        distributed_option: DistributedOption,
    ) -> bool:
        assert check_argument_types()

        grad_noise = options.grad_noise
        accum_grad = options.accum_grad
        grad_clip = options.grad_clip
        grad_clip_type = options.grad_clip_type
        log_interval = options.log_interval
        no_forward_run = options.no_forward_run
        ngpu = options.ngpu
        use_wandb = options.use_wandb
        create_graph_in_tensorboard = options.create_graph_in_tensorboard
        distributed = distributed_option.distributed

        if log_interval is None:
            try:
                log_interval = max(len(iterator) // 20, 10)
            except TypeError:
                log_interval = 100

        model.train()
        all_steps_are_invalid = True
        # [For distributed] Because iteration counts are not always equals between
        # processes, send stop-flag to the other processes if iterator is finished
        iterator_stop = torch.tensor(0).to("cuda" if ngpu > 0 else "cpu")

        start_time = time.perf_counter()
        for iiter, (utt_id, batch) in enumerate(
            reporter.measure_iter_time(iterator, "iter_time"), 1
        ):
            assert isinstance(batch, dict), type(batch)

            if distributed:
                torch.distributed.all_reduce(iterator_stop, ReduceOp.SUM)
                if iterator_stop > 0:
                    break

            batch["utt_id"] = utt_id

            batch = to_device(batch, "cuda" if ngpu > 0 else "cpu")
            if no_forward_run:
                all_steps_are_invalid = False
                continue

            if (
                create_graph_in_tensorboard
                and iiter == 1
                and summary_writer is not None
            ):
                if distributed:
                    _model = getattr(model, "module")
                else:
                    _model = model
                    if _model is not None:
                        try:
                            _args = kwargs2args(_model.forward, batch)
                        except (ValueError, TypeError):
                            logging.warning(
                                "inpect.signature() is failed for the model. "
                                "The graph can't be added for tensorboard."
                            )
                        else:
                            try:
                                summary_writer.add_graph(
                                    _model, _args, use_strict_trace=False
                                )
                            except Exception:
                                logging.warning(
                                    "summary_writer.add_graph() "
                                    "is failed for the model. "
                                    "The graph can't be added for tensorboard."
                                )
                            del _args
                    else:
                        logging.warning(
                            "model.module is not found (This should be a bug.)"
                        )
                del _model

            with autocast(
                scaler is not None,
                **autocast_args,
            ):
                with reporter.measure_time("forward_time"):
                    retval = model(**batch)

                    # Note(kamo):
                    # Supporting two patterns for the returned value from the model
                    #   a. dict type
                    if isinstance(retval, dict):
                        loss = retval["loss"]
                        stats = retval["stats"]
                        weight = retval["weight"]
                        optim_idx = retval.get("optim_idx")
                        if optim_idx is not None and not isinstance(optim_idx, int):
                            if not isinstance(optim_idx, torch.Tensor):
                                raise RuntimeError(
                                    "optim_idx must be int or 1dim torch.Tensor, "
                                    f"but got {type(optim_idx)}"
                                )
                            if optim_idx.dim() >= 2:
                                raise RuntimeError(
                                    "optim_idx must be int or 1dim torch.Tensor, "
                                    f"but got {optim_idx.dim()}dim tensor"
                                )
                            if optim_idx.dim() == 1:
                                for v in optim_idx:
                                    if v != optim_idx[0]:
                                        raise RuntimeError(
                                            "optim_idx must be 1dim tensor "
                                            "having same values for all entries"
                                        )
                                optim_idx = optim_idx[0].item()
                            else:
                                optim_idx = optim_idx.item()

                    #   b. tuple or list type
                    else:
                        loss, stats, weight = retval
                        optim_idx = None

                stats = {k: v for k, v in stats.items() if v is not None}
                if ngpu > 1 or distributed:
                    # Apply weighted averaging for loss and stats
                    loss = (loss * weight.type(loss.dtype)).sum()

                    # if distributed, this method can also apply all_reduce()
                    stats, weight = recursive_average(stats, weight, distributed)

                    # Now weight is summation over all workers
                    loss /= weight
                if distributed:
                    # NOTE(kamo): Multiply world_size because DistributedDataParallel
                    # automatically normalizes the gradient by world_size.
                    loss *= torch.distributed.get_world_size()

                loss /= accum_grad

            reporter.register(stats, weight)

            with reporter.measure_time("backward_time"):
                if scaler is not None:
                    # Scales loss.  Calls backward() on scaled loss
                    # to create scaled gradients.
                    # Backward passes under autocast are not recommended.
                    # Backward ops run in the same dtype autocast chose
                    # for corresponding forward ops.
                    scaler.scale(loss).backward()
                else:
                    loss.backward()

            if iiter % accum_grad == 0:
                if scaler is not None:
                    # Unscales the gradients of optimizer's assigned params in-place
                    for iopt, optimizer in enumerate(optimizers):
                        if optim_idx is not None and iopt != optim_idx:
                            continue
                        scaler.unscale_(optimizer)

                # gradient noise injection
                if grad_noise:
                    add_gradient_noise(
                        model,
                        reporter.get_total_count(),
                        duration=100,
                        eta=1.0,
                        scale_factor=0.55,
                    )

                # compute the gradient norm to check if it is normal or not
                grad_norm = torch.nn.utils.clip_grad_norm_(
                    model.parameters(),
                    max_norm=grad_clip,
                    norm_type=grad_clip_type,
                )
                # PyTorch<=1.4, clip_grad_norm_ returns float value
                if not isinstance(grad_norm, torch.Tensor):
                    grad_norm = torch.tensor(grad_norm)

                if not torch.isfinite(grad_norm):
                    logging.warning(
                        f"The grad norm is {grad_norm}. Skipping updating the model."
                    )

                    # Must invoke scaler.update() if unscale_() is used in the iteration
                    # to avoid the following error:
                    #   RuntimeError: unscale_() has already been called
                    #   on this optimizer since the last update().
                    # Note that if the gradient has inf/nan values,
                    # scaler.step skips optimizer.step().
                    if scaler is not None:
                        for iopt, optimizer in enumerate(optimizers):
                            if optim_idx is not None and iopt != optim_idx:
                                continue
                            scaler.step(optimizer)
                            scaler.update()

                else:
                    reporter.register(
                        {
                            "grad_norm": grad_norm,
                            "clip": torch.where(
                                grad_norm > grad_clip,
                                grad_norm.new_tensor(100),
                                grad_norm.new_tensor(0),
                            ),
                            "loss_scale": scaler.get_scale() if scaler else 1.0,
                        }
                    )
                    all_steps_are_invalid = False
                    with reporter.measure_time("optim_step_time"):
                        for iopt, (optimizer, scheduler) in enumerate(
                            zip(optimizers, schedulers)
                        ):
                            if optim_idx is not None and iopt != optim_idx:
                                continue
                            if scaler is not None:
                                # scaler.step() first unscales the gradients of
                                # the optimizer's assigned params.
                                scaler.step(optimizer)
                                # Updates the scale for next iteration.
                                scaler.update()
                            else:
                                optimizer.step()
                            if isinstance(scheduler, AbsBatchStepScheduler):
                                scheduler.step()
                for iopt, optimizer in enumerate(optimizers):
                    if optim_idx is not None and iopt != optim_idx:
                        continue
                    optimizer.zero_grad()

                # Register lr and train/load time[sec/step],
                # where step refers to accum_grad * mini-batch
                reporter.register(
                    dict(
                        {
                            f"optim{i}_lr{j}": pg["lr"]
                            for i, optimizer in enumerate(optimizers)
                            for j, pg in enumerate(optimizer.param_groups)
                            if "lr" in pg
                        },
                        train_time=time.perf_counter() - start_time,
                    ),
                )
                start_time = time.perf_counter()

            # NOTE(kamo): Call log_message() after next()
            reporter.next()
            if iiter % log_interval == 0:
                logging.info(reporter.log_message(-log_interval))
                if summary_writer is not None:
                    reporter.tensorboard_add_scalar(summary_writer, -log_interval)
                if use_wandb:
                    reporter.wandb_log()

        else:
            if distributed:
                iterator_stop.fill_(1)
                torch.distributed.all_reduce(iterator_stop, ReduceOp.SUM)
        return all_steps_are_invalid

    @classmethod
    @torch.no_grad()
    def validate_one_epoch(
        cls,
        model: torch.nn.Module,
        iterator: Iterable[Dict[str, torch.Tensor]],
        reporter: SubReporter,
        options: TrainerOptions,
        distributed_option: DistributedOption,
    ) -> None:
        assert check_argument_types()
        ngpu = options.ngpu
        no_forward_run = options.no_forward_run
        distributed = distributed_option.distributed

        model.eval()

        # [For distributed] Because iteration counts are not always equals between
        # processes, send stop-flag to the other processes if iterator is finished
        iterator_stop = torch.tensor(0).to("cuda" if ngpu > 0 else "cpu")
        for utt_id, batch in iterator:
            assert isinstance(batch, dict), type(batch)
            if distributed:
                torch.distributed.all_reduce(iterator_stop, ReduceOp.SUM)
                if iterator_stop > 0:
                    break

            batch["utt_id"] = utt_id

            batch = to_device(batch, "cuda" if ngpu > 0 else "cpu")
            if no_forward_run:
                continue

            retval = model(**batch)
            if isinstance(retval, dict):
                stats = retval["stats"]
                weight = retval["weight"]
            else:
                _, stats, weight = retval
            if ngpu > 1 or distributed:
                # Apply weighted averaging for stats.
                # if distributed, this method can also apply all_reduce()
                stats, weight = recursive_average(stats, weight, distributed)

            reporter.register(stats, weight)
            reporter.next()

        else:
            if distributed:
                iterator_stop.fill_(1)
                torch.distributed.all_reduce(iterator_stop, ReduceOp.SUM)

    @classmethod
    @torch.no_grad()
    def plot_attention(
        cls,
        model: torch.nn.Module,
        output_dir: Optional[Path],
        summary_writer,
        iterator: Iterable[Tuple[List[str], Dict[str, torch.Tensor]]],
        reporter: SubReporter,
        options: TrainerOptions,
    ) -> None:
        assert check_argument_types()
        import matplotlib

        ngpu = options.ngpu
        no_forward_run = options.no_forward_run

        matplotlib.use("Agg")
        import matplotlib.pyplot as plt
        from matplotlib.ticker import MaxNLocator

        model.eval()
        for ids, batch in iterator:
            assert isinstance(batch, dict), type(batch)
            assert len(next(iter(batch.values()))) == len(ids), (
                len(next(iter(batch.values()))),
                len(ids),
            )

            batch["utt_id"] = ids

            batch = to_device(batch, "cuda" if ngpu > 0 else "cpu")
            if no_forward_run:
                continue

            # 1. Forwarding model and gathering all attentions
            #    calculate_all_attentions() uses single gpu only.
            att_dict = calculate_all_attentions(model, batch)

            # 2. Plot attentions: This part is slow due to matplotlib
            for k, att_list in att_dict.items():
                assert len(att_list) == len(ids), (len(att_list), len(ids))
                for id_, att_w in zip(ids, att_list):
                    if isinstance(att_w, torch.Tensor):
                        att_w = att_w.detach().cpu().numpy()

                    if att_w.ndim == 2:
                        att_w = att_w[None]
                    elif att_w.ndim == 4:
                        # In multispkr_asr model case, the dimension could be 4.
                        att_w = np.concatenate(
                            [att_w[i] for i in range(att_w.shape[0])], axis=0
                        )
                    elif att_w.ndim > 4 or att_w.ndim == 1:
                        raise RuntimeError(f"Must be 2, 3 or 4 dimension: {att_w.ndim}")

                    w, h = plt.figaspect(1.0 / len(att_w))
                    fig = plt.Figure(figsize=(w * 1.3, h * 1.3))
                    axes = fig.subplots(1, len(att_w))
                    if len(att_w) == 1:
                        axes = [axes]

                    for ax, aw in zip(axes, att_w):
                        ax.imshow(aw.astype(np.float32), aspect="auto")
                        ax.set_title(f"{k}_{id_}")
                        ax.set_xlabel("Input")
                        ax.set_ylabel("Output")
                        ax.xaxis.set_major_locator(MaxNLocator(integer=True))
                        ax.yaxis.set_major_locator(MaxNLocator(integer=True))

                    if output_dir is not None:
                        p = output_dir / id_ / f"{k}.{reporter.get_epoch()}ep.png"
                        p.parent.mkdir(parents=True, exist_ok=True)
                        fig.savefig(p)

                    if summary_writer is not None:
                        summary_writer.add_figure(
                            f"{k}_{id_}", fig, reporter.get_epoch()
                        )

                    if options.use_wandb:
                        import wandb

                        wandb.log({f"attention plot/{k}_{id_}": wandb.Image(fig)})
            reporter.next()<|MERGE_RESOLUTION|>--- conflicted
+++ resolved
@@ -145,12 +145,8 @@
         schedulers: Sequence[Optional[AbsScheduler]],
         scaler: Optional[GradScaler],
         ngpu: int = 0,
-<<<<<<< HEAD
-    ):  
-=======
         strict: bool = True,
     ):
->>>>>>> f732a752
         states = torch.load(
             checkpoint,
             map_location=f"cuda:{torch.cuda.current_device()}" if ngpu > 0 else "cpu",
@@ -363,12 +359,6 @@
                     reporter.wandb_log()
 
                 # 4. Save/Update the checkpoint
-<<<<<<< HEAD
-                import shutil
-                import os
-                if os.path.exists(output_dir / "checkpoint.pth"):
-                    shutil.copyfile(output_dir / "checkpoint.pth", output_dir / "checkpoint_prev.pth")
-=======
                 if use_lora and save_lora_only:
                     # Only the LoRA realted params are saved, not the whole model
                     model_state_dict = lora.lora_state_dict(model)
@@ -376,7 +366,6 @@
                     # Save all params of the model
                     model_state_dict = model.state_dict()
 
->>>>>>> f732a752
                 torch.save(
                     {
                         "model": model_state_dict,
