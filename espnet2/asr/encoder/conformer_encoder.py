--- conflicted
+++ resolved
@@ -298,12 +298,7 @@
             assert 0 < min(interctc_layer_idx) and max(interctc_layer_idx) < num_blocks
         self.interctc_use_conditioning = interctc_use_conditioning
         self.conditioning_layer = None
-<<<<<<< HEAD
-        self.moe = False
-        self.macaron_moe = False
-=======
         self.ctc_trim = ctc_trim
->>>>>>> f732a752
 
     def output_size(self) -> int:
         return self._output_size
