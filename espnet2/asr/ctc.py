import logging

import torch
import torch.nn.functional as F
from typeguard import check_argument_types


class CTC(torch.nn.Module):
    """CTC module.

    Args:
        odim: dimension of outputs
        encoder_output_size: number of encoder projection units
        dropout_rate: dropout rate (0.0 ~ 1.0)
        ctc_type: builtin or gtnctc
        reduce: reduce the CTC loss into a scalar
        ignore_nan_grad: Same as zero_infinity (keeping for backward compatiblity)
        zero_infinity:  Whether to zero infinite losses and the associated gradients.
    """

    def __init__(
        self,
        odim: int,
        encoder_output_size: int,
        dropout_rate: float = 0.0,
        ctc_type: str = "builtin",
        reduce: bool = True,
        ignore_nan_grad: bool = None,
        zero_infinity: bool = True,
<<<<<<< HEAD
        num_decoders: int = 1,
=======
        brctc_risk_strategy: str = "exp",
        brctc_group_strategy: str = "end",
        brctc_risk_factor: float = 0.0,
>>>>>>> f732a752
    ):
        assert check_argument_types()
        super().__init__()
        eprojs = encoder_output_size
        self.dropout_rate = dropout_rate
        self.num_decoders = num_decoders
        if num_decoders == 1:
            self.ctc_lo = torch.nn.Linear(eprojs, odim)
        else:
            ctc_lo = torch.nn.ModuleList()
            for idx in range(num_decoders):
                ctc_lo.append(torch.nn.Linear(eprojs, odim))
            self.ctc_lo = ctc_lo
            
        self.ctc_type = ctc_type
        if ignore_nan_grad is not None:
            zero_infinity = ignore_nan_grad

        if self.ctc_type == "builtin":
            self.ctc_loss = torch.nn.CTCLoss(
                reduction="none", zero_infinity=zero_infinity
            )
        elif self.ctc_type == "builtin2":
            self.ignore_nan_grad = True
            logging.warning("builtin2")
            self.ctc_loss = torch.nn.CTCLoss(reduction="none")

        elif self.ctc_type == "gtnctc":
            from espnet.nets.pytorch_backend.gtn_ctc import GTNCTCLossFunction

            self.ctc_loss = GTNCTCLossFunction.apply

        elif self.ctc_type == "brctc":
            try:
                import k2
            except ImportError:
                raise ImportError("You should install K2 to use Bayes Risk CTC")

            from espnet2.asr.bayes_risk_ctc import BayesRiskCTC

            self.ctc_loss = BayesRiskCTC(
                brctc_risk_strategy, brctc_group_strategy, brctc_risk_factor
            )

        else:
            raise ValueError(f'ctc_type must be "builtin" or "gtnctc": {self.ctc_type}')

        self.reduce = reduce

    def loss_fn(self, th_pred, th_target, th_ilen, th_olen) -> torch.Tensor:
<<<<<<< HEAD
        if self.ctc_type == "builtin":
            if self.num_decoders == 1:
                th_pred = th_pred.log_softmax(2)
                loss = self.ctc_loss(th_pred, th_target, th_ilen, th_olen)
                size = th_pred.size(1)
            else:
                _th_pred = []
                for idx in range(self.num_decoders):
                    th_pred_ = th_pred[idx].softmax(2)
                    _th_pred.append(th_pred_)
                th_pred = torch.stack(_th_pred, -1) 
                th_pred = torch.mean(th_pred, -1) 
                th_pred = th_pred.log()
                size = th_pred.size(1)
                loss = self.ctc_loss(th_pred, th_target, th_ilen, th_olen)
=======
        if self.ctc_type == "builtin" or self.ctc_type == "brctc":
            th_pred = th_pred.log_softmax(2)
            loss = self.ctc_loss(th_pred, th_target, th_ilen, th_olen)
            if self.ctc_type == "builtin":
                size = th_pred.size(1)
            else:
                size = loss.size(0)  # some invalid examples will be excluded

            if self.reduce:
                # Batch-size average
                loss = loss.sum() / size
            else:
                loss = loss / size
            return loss

        # builtin2 ignores nan losses using the logic below, while
        # builtin relies on the zero_infinity flag in pytorch CTC
        elif self.ctc_type == "builtin2":
            th_pred = th_pred.log_softmax(2)
            loss = self.ctc_loss(th_pred, th_target, th_ilen, th_olen)

            if loss.requires_grad and self.ignore_nan_grad:
                # ctc_grad: (L, B, O)
                ctc_grad = loss.grad_fn(torch.ones_like(loss))
                ctc_grad = ctc_grad.sum([0, 2])
                indices = torch.isfinite(ctc_grad)
                size = indices.long().sum()
                if size == 0:
                    # Return as is
                    logging.warning(
                        "All samples in this mini-batch got nan grad."
                        " Returning nan value instead of CTC loss"
                    )
                elif size != th_pred.size(1):
                    logging.warning(
                        f"{th_pred.size(1) - size}/{th_pred.size(1)}"
                        " samples got nan grad."
                        " These were ignored for CTC loss."
                    )

                    # Create mask for target
                    target_mask = torch.full(
                        [th_target.size(0)],
                        1,
                        dtype=torch.bool,
                        device=th_target.device,
                    )
                    s = 0
                    for ind, le in enumerate(th_olen):
                        if not indices[ind]:
                            target_mask[s : s + le] = 0
                        s += le

                    # Calc loss again using maksed data
                    loss = self.ctc_loss(
                        th_pred[:, indices, :],
                        th_target[target_mask],
                        th_ilen[indices],
                        th_olen[indices],
                    )
            else:
                size = th_pred.size(1)

>>>>>>> f732a752
            if self.reduce:
                # Batch-size average
                loss = loss.sum() / size
            else:
                loss = loss / size
            return loss

        elif self.ctc_type == "gtnctc":
            log_probs = torch.nn.functional.log_softmax(th_pred, dim=2)
            return self.ctc_loss(log_probs, th_target, th_ilen, 0, "none")

        else:
            raise NotImplementedError

    def forward(self, hs_pad, hlens, ys_pad, ys_lens):
        """Calculate CTC loss.

        Args:
            hs_pad: batch of padded hidden state sequences (B, Tmax, D)
            hlens: batch of lengths of hidden state sequences (B)
            ys_pad: batch of padded character id sequence tensor (B, Lmax)
            ys_lens: batch of lengths of character sequence (B)
        """
        # hs_pad: (B, L, NProj) -> ys_hat: (B, L, Nvocab)
<<<<<<< HEAD
        
        if self.num_decoders == 1:
            ys_hat = self.ctc_lo(F.dropout(hs_pad, p=self.dropout_rate))
            device = hs_pad.device
            dtype = hs_pad.dtype
        else:
            ys_hat_ = []
            for idx in range(len(self.ctc_lo)):
                _ys_hat = self.ctc_lo[idx](F.dropout(hs_pad[idx], p=self.dropout_rate))
                ys_hat_.append(_ys_hat)
            device = _ys_hat.device
            dtype = _ys_hat.dtype
            ys_hat = ys_hat_
            
    
        if self.ctc_type == "gtnctc":
=======
        ys_hat = self.ctc_lo(F.dropout(hs_pad, p=self.dropout_rate))

        if self.ctc_type == "brctc":
            loss = self.loss_fn(ys_hat, ys_pad, hlens, ys_lens).to(
                device=hs_pad.device, dtype=hs_pad.dtype
            )
            return loss

        elif self.ctc_type == "gtnctc":
>>>>>>> f732a752
            # gtn expects list form for ys
            ys_true = [y[y != -1] for y in ys_pad]  # parse padded ys
        else:
            # ys_hat: (B, L, D) -> (L, B, D)
            if self.num_decoders == 1:
                ys_hat = ys_hat.transpose(0, 1)
            else:
                ys_hat_ = []
                for idx in range(len(self.ctc_lo)):
                    _ys_hat = ys_hat[idx].transpose(0, 1)
                    ys_hat_.append(_ys_hat)
                ys_hat = ys_hat_
            # (B, L) -> (BxL,)
            ys_true = torch.cat([ys_pad[i, :l] for i, l in enumerate(ys_lens)])

        loss = self.loss_fn(ys_hat, ys_true, hlens, ys_lens).to(
            device=device, dtype=dtype
        )

        return loss

    def softmax(self, hs_pad):
        """softmax of frame activations

        Args:
            Tensor hs_pad: 3d tensor (B, Tmax, eprojs)
        Returns:
            torch.Tensor: softmax applied 3d tensor (B, Tmax, odim)
        """
        return F.softmax(self.ctc_lo(hs_pad), dim=2)

    def log_softmax(self, hs_pad, unsqueeze_later=False):
        """log_softmax of frame activations

        Args:
            Tensor hs_pad: 3d tensor (B, Tmax, eprojs)
        Returns:
            torch.Tensor: log softmax applied 3d tensor (B, Tmax, odim)
        """
        
        if self.num_decoders == 1:
            return F.log_softmax(self.ctc_lo(hs_pad), dim=2)
        ys_hat_ = []
        for idx in range(len(self.ctc_lo)):
            if unsqueeze_later:
                x = hs_pad[idx].unsqueeze(0)
            else:
                x = hs_pad[idx]
            _ys_hat = self.ctc_lo[idx](x).softmax(2)
            ys_hat_.append(_ys_hat)
        ys_hat = torch.stack(ys_hat_, -1)
        ys_hat = torch.mean(ys_hat, -1)
        return ys_hat.log()
    
    def argmax(self, hs_pad):
        """argmax of frame activations

        Args:
            torch.Tensor hs_pad: 3d tensor (B, Tmax, eprojs)
        Returns:
            torch.Tensor: argmax applied 2d tensor (B, Tmax)
        """
        if self.num_decoders == 1:
            return torch.argmax(self.ctc_lo(hs_pad), dim=2)
                
        ys_hat_ = []
        for idx in range(len(self.ctc_lo)):
            _ys_hat = self.ctc_lo[idx](hs_pad[idx]).softmax(2)
            ys_hat_.append(_ys_hat)
        ys_hat = torch.stack(ys_hat_, -1)
        ys_hat = torch.mean(ys_hat, -1)
        return torch.argmax(ys_hat, dim=2)<|MERGE_RESOLUTION|>--- conflicted
+++ resolved
@@ -27,13 +27,9 @@
         reduce: bool = True,
         ignore_nan_grad: bool = None,
         zero_infinity: bool = True,
-<<<<<<< HEAD
-        num_decoders: int = 1,
-=======
         brctc_risk_strategy: str = "exp",
         brctc_group_strategy: str = "end",
         brctc_risk_factor: float = 0.0,
->>>>>>> f732a752
     ):
         assert check_argument_types()
         super().__init__()
@@ -84,23 +80,6 @@
         self.reduce = reduce
 
     def loss_fn(self, th_pred, th_target, th_ilen, th_olen) -> torch.Tensor:
-<<<<<<< HEAD
-        if self.ctc_type == "builtin":
-            if self.num_decoders == 1:
-                th_pred = th_pred.log_softmax(2)
-                loss = self.ctc_loss(th_pred, th_target, th_ilen, th_olen)
-                size = th_pred.size(1)
-            else:
-                _th_pred = []
-                for idx in range(self.num_decoders):
-                    th_pred_ = th_pred[idx].softmax(2)
-                    _th_pred.append(th_pred_)
-                th_pred = torch.stack(_th_pred, -1) 
-                th_pred = torch.mean(th_pred, -1) 
-                th_pred = th_pred.log()
-                size = th_pred.size(1)
-                loss = self.ctc_loss(th_pred, th_target, th_ilen, th_olen)
-=======
         if self.ctc_type == "builtin" or self.ctc_type == "brctc":
             th_pred = th_pred.log_softmax(2)
             loss = self.ctc_loss(th_pred, th_target, th_ilen, th_olen)
@@ -164,7 +143,6 @@
             else:
                 size = th_pred.size(1)
 
->>>>>>> f732a752
             if self.reduce:
                 # Batch-size average
                 loss = loss.sum() / size
@@ -189,24 +167,6 @@
             ys_lens: batch of lengths of character sequence (B)
         """
         # hs_pad: (B, L, NProj) -> ys_hat: (B, L, Nvocab)
-<<<<<<< HEAD
-        
-        if self.num_decoders == 1:
-            ys_hat = self.ctc_lo(F.dropout(hs_pad, p=self.dropout_rate))
-            device = hs_pad.device
-            dtype = hs_pad.dtype
-        else:
-            ys_hat_ = []
-            for idx in range(len(self.ctc_lo)):
-                _ys_hat = self.ctc_lo[idx](F.dropout(hs_pad[idx], p=self.dropout_rate))
-                ys_hat_.append(_ys_hat)
-            device = _ys_hat.device
-            dtype = _ys_hat.dtype
-            ys_hat = ys_hat_
-            
-    
-        if self.ctc_type == "gtnctc":
-=======
         ys_hat = self.ctc_lo(F.dropout(hs_pad, p=self.dropout_rate))
 
         if self.ctc_type == "brctc":
@@ -216,7 +176,6 @@
             return loss
 
         elif self.ctc_type == "gtnctc":
->>>>>>> f732a752
             # gtn expects list form for ys
             ys_true = [y[y != -1] for y in ys_pad]  # parse padded ys
         else:
