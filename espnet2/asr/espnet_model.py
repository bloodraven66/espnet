import logging
from contextlib import contextmanager
from typing import Dict, List, Optional, Tuple, Union

import torch
from packaging.version import parse as V
from typeguard import check_argument_types

from espnet2.asr.ctc import CTC
from espnet2.asr.decoder.abs_decoder import AbsDecoder
from espnet2.asr.encoder.abs_encoder import AbsEncoder
from espnet2.asr.frontend.abs_frontend import AbsFrontend
from espnet2.asr.postencoder.abs_postencoder import AbsPostEncoder
from espnet2.asr.preencoder.abs_preencoder import AbsPreEncoder
from espnet2.asr.specaug.abs_specaug import AbsSpecAug
from espnet2.asr.transducer.error_calculator import ErrorCalculatorTransducer
from espnet2.asr_transducer.utils import get_transducer_task_io
from espnet2.layers.abs_normalize import AbsNormalize
from espnet2.torch_utils.device_funcs import force_gatherable
from espnet2.train.abs_espnet_model import AbsESPnetModel
from espnet.nets.e2e_asr_common import ErrorCalculator
from espnet.nets.pytorch_backend.nets_utils import th_accuracy
from espnet.nets.pytorch_backend.transformer.add_sos_eos import add_sos_eos
from espnet.nets.pytorch_backend.transformer.label_smoothing_loss import (  # noqa: H301
    LabelSmoothingLoss,
)

if V(torch.__version__) >= V("1.6.0"):
    from torch.cuda.amp import autocast
else:
    # Nothing to do if torch<1.6.0
    @contextmanager
    def autocast(enabled=True):
        yield


class ESPnetASRModel(AbsESPnetModel):
    """CTC-attention hybrid Encoder-Decoder model"""

    def __init__(
        self,
        vocab_size: int,
        token_list: Union[Tuple[str, ...], List[str]],
        frontend: Optional[AbsFrontend],
        specaug: Optional[AbsSpecAug],
        normalize: Optional[AbsNormalize],
        preencoder: Optional[AbsPreEncoder],
        encoder: AbsEncoder,
        postencoder: Optional[AbsPostEncoder],
        decoder: Optional[AbsDecoder],
        ctc: CTC,
        joint_network: Optional[torch.nn.Module],
        aux_ctc: dict = None,
        ctc_weight: float = 0.5,
        interctc_weight: float = 0.0,
        ignore_id: int = -1,
        lsm_weight: float = 0.0,
        length_normalized_loss: bool = False,
        report_cer: bool = True,
        report_wer: bool = True,
        sym_space: str = "<space>",
        sym_blank: str = "<blank>",
        transducer_multi_blank_durations: List = [],
        transducer_multi_blank_sigma: float = 0.05,
        # In a regular ESPnet recipe, <sos> and <eos> are both "<sos/eos>"
        # Pretrained HF Tokenizer needs custom sym_sos and sym_eos
        sym_sos: str = "<sos/eos>",
        sym_eos: str = "<sos/eos>",
        extract_feats_in_collect_stats: bool = True,
        lang_token_id: int = -1,
    ):
        assert check_argument_types()
        assert 0.0 <= ctc_weight <= 1.0, ctc_weight
        assert 0.0 <= interctc_weight < 1.0, interctc_weight

        super().__init__()
        # NOTE (Shih-Lun): else case is for OpenAI Whisper ASR model,
        #                  which doesn't use <blank> token
        if sym_blank in token_list:
            self.blank_id = token_list.index(sym_blank)
        else:
            self.blank_id = 0
        if sym_sos in token_list:
            self.sos = token_list.index(sym_sos)
        else:
            self.sos = vocab_size - 1
        if sym_eos in token_list:
            self.eos = token_list.index(sym_eos)
        else:
            self.eos = vocab_size - 1
        self.vocab_size = vocab_size
        self.ignore_id = ignore_id
        self.ctc_weight = ctc_weight
        self.interctc_weight = interctc_weight
        self.aux_ctc = aux_ctc
        self.token_list = token_list.copy()

        self.frontend = frontend
        self.specaug = specaug
        self.normalize = normalize
        self.preencoder = preencoder
        self.postencoder = postencoder
        self.encoder = encoder

        if not hasattr(self.encoder, "interctc_use_conditioning"):
            self.encoder.interctc_use_conditioning = False
        if self.encoder.interctc_use_conditioning:
            self.encoder.conditioning_layer = torch.nn.Linear(
                vocab_size, self.encoder.output_size()
            )

        self.use_transducer_decoder = joint_network is not None

        self.error_calculator = None

        if self.use_transducer_decoder:
            self.decoder = decoder
            self.joint_network = joint_network

            if not transducer_multi_blank_durations:
                from warprnnt_pytorch import RNNTLoss

                self.criterion_transducer = RNNTLoss(
                    blank=self.blank_id,
                    fastemit_lambda=0.0,
                )
            else:
                from espnet2.asr.transducer.rnnt_multi_blank.rnnt_multi_blank import (
                    MultiblankRNNTLossNumba,
                )

                self.criterion_transducer = MultiblankRNNTLossNumba(
                    blank=self.blank_id,
                    big_blank_durations=transducer_multi_blank_durations,
                    sigma=transducer_multi_blank_sigma,
                    reduction="mean",
                    fastemit_lambda=0.0,
                )
                self.transducer_multi_blank_durations = transducer_multi_blank_durations

            if report_cer or report_wer:
                self.error_calculator_trans = ErrorCalculatorTransducer(
                    decoder,
                    joint_network,
                    token_list,
                    sym_space,
                    sym_blank,
                    report_cer=report_cer,
                    report_wer=report_wer,
                )
            else:
                self.error_calculator_trans = None

                if self.ctc_weight != 0:
                    self.error_calculator = ErrorCalculator(
                        token_list, sym_space, sym_blank, report_cer, report_wer
                    )
        else:
            # we set self.decoder = None in the CTC mode since
            # self.decoder parameters were never used and PyTorch complained
            # and threw an Exception in the multi-GPU experiment.
            # thanks Jeff Farris for pointing out the issue.
            if ctc_weight < 1.0:
                assert (
                    decoder is not None
                ), "decoder should not be None when attention is used"
            else:
                decoder = None
                logging.warning("Set decoder to none as ctc_weight==1.0")

            self.decoder = decoder

            self.criterion_att = LabelSmoothingLoss(
                size=vocab_size,
                padding_idx=ignore_id,
                smoothing=lsm_weight,
                normalize_length=length_normalized_loss,
            )

            if report_cer or report_wer:
                self.error_calculator = ErrorCalculator(
                    token_list, sym_space, sym_blank, report_cer, report_wer
                )
        # if hasattr(self.encoder, 'num_conformer_encoders'):
        
            
        if ctc_weight == 0.0:
            self.ctc = None
        else:
            self.ctc = ctc

        self.extract_feats_in_collect_stats = extract_feats_in_collect_stats

        self.is_encoder_whisper = "Whisper" in type(self.encoder).__name__

        if self.is_encoder_whisper:
            assert (
                self.frontend is None
            ), "frontend should be None when using full Whisper model"

        if lang_token_id != -1:
            self.lang_token_id = torch.tensor([[lang_token_id]])
        else:
            self.lang_token_id = None
        
        if hasattr(self.encoder, "moe"):
            if self.encoder.moe:
                total_count, inference_count, moe_layer_count = 0, 0, 0
                for name, param in self.encoder.named_parameters():
                   total_count += param.numel()
                   if "experts" in name:
                       moe_layer_count += param.numel()   
                inference_count = total_count - (moe_layer_count*(self.encoder.num_experts-1)/self.encoder.num_experts)
                inference_count = round( inference_count / 1_000_000, 2)
                total_count = round( total_count / 1_000_000, 2)
                print(f"Training Total Params - {total_count}M")
                print(moe_layer_count)
                print(f"Inference Params with {self.encoder.num_experts} experts - {inference_count}M")
        


    def forward(
        self,
        speech: torch.Tensor,
        speech_lengths: torch.Tensor,
        text: torch.Tensor,
        text_lengths: torch.Tensor,
        **kwargs,
    ) -> Tuple[torch.Tensor, Dict[str, torch.Tensor], torch.Tensor]:
        """Frontend + Encoder + Decoder + Calc loss

        Args:
            speech: (Batch, Length, ...)
            speech_lengths: (Batch, )
            text: (Batch, Length)
            text_lengths: (Batch,)
            kwargs: "utt_id" is among the input.
        """
        assert text_lengths.dim() == 1, text_lengths.shape
        # Check that batch_size is unified
        assert (
            speech.shape[0]
            == speech_lengths.shape[0]
            == text.shape[0]
            == text_lengths.shape[0]
        ), (speech.shape, speech_lengths.shape, text.shape, text_lengths.shape)
        batch_size = speech.shape[0]

        text[text == -1] = self.ignore_id

        # for data-parallel
        text = text[:, : text_lengths.max()]

        # 1. Encoder
        encoder_out, encoder_out_lens = self.encode(speech, speech_lengths)
        if self.encoder.moe:
           encoder_out, moe_out = encoder_out
        intermediate_outs = None
        if isinstance(encoder_out, tuple):
            intermediate_outs = encoder_out[1]
            encoder_out = encoder_out[0]

        loss_att, acc_att, cer_att, wer_att = None, None, None, None
        loss_ctc, cer_ctc = None, None
        loss_transducer, cer_transducer, wer_transducer = None, None, None
        stats = dict()

        # 1. CTC branch
        if self.ctc_weight != 0.0:
            loss_ctc, cer_ctc = self._calc_ctc_loss(
                encoder_out, encoder_out_lens, text, text_lengths
            )

            # Collect CTC branch stats
            stats["loss_ctc"] = loss_ctc.detach() if loss_ctc is not None else None
            stats["cer_ctc"] = cer_ctc

        # Intermediate CTC (optional)
        loss_interctc = 0.0
        if self.interctc_weight != 0.0 and intermediate_outs is not None:
            for layer_idx, intermediate_out in intermediate_outs:
                # we assume intermediate_out has the same length & padding
                # as those of encoder_out

                # use auxillary ctc data if specified
                loss_ic = None
                if self.aux_ctc is not None:
                    idx_key = str(layer_idx)
                    if idx_key in self.aux_ctc:
                        aux_data_key = self.aux_ctc[idx_key]
                        aux_data_tensor = kwargs.get(aux_data_key, None)
                        aux_data_lengths = kwargs.get(aux_data_key + "_lengths", None)

                        if aux_data_tensor is not None and aux_data_lengths is not None:
                            loss_ic, cer_ic = self._calc_ctc_loss(
                                intermediate_out,
                                encoder_out_lens,
                                aux_data_tensor,
                                aux_data_lengths,
                            )
                        else:
                            raise Exception(
                                "Aux. CTC tasks were specified but no data was found"
                            )
                if loss_ic is None:
                    loss_ic, cer_ic = self._calc_ctc_loss(
                        intermediate_out, encoder_out_lens, text, text_lengths
                    )
                loss_interctc = loss_interctc + loss_ic

                # Collect Intermedaite CTC stats
                stats["loss_interctc_layer{}".format(layer_idx)] = (
                    loss_ic.detach() if loss_ic is not None else None
                )
                stats["cer_interctc_layer{}".format(layer_idx)] = cer_ic

            loss_interctc = loss_interctc / len(intermediate_outs)

            # calculate whole encoder loss
            loss_ctc = (
                1 - self.interctc_weight
            ) * loss_ctc + self.interctc_weight * loss_interctc

        if self.use_transducer_decoder:
            # 2a. Transducer decoder branch
            (
                loss_transducer,
                cer_transducer,
                wer_transducer,
            ) = self._calc_transducer_loss(
                encoder_out,
                encoder_out_lens,
                text,
            )

            if loss_ctc is not None:
                loss = loss_transducer + (self.ctc_weight * loss_ctc)
            else:
                loss = loss_transducer

            # Collect Transducer branch stats
            stats["loss_transducer"] = (
                loss_transducer.detach() if loss_transducer is not None else None
            )
            stats["cer_transducer"] = cer_transducer
            stats["wer_transducer"] = wer_transducer

        else:
            # 2b. Attention decoder branch
            if self.ctc_weight != 1.0:
                loss_att, acc_att, cer_att, wer_att = self._calc_att_loss(
                    encoder_out, encoder_out_lens, text, text_lengths
                )
            moe_loss = 0
            if self.encoder.moe:
                _moe_loss = self._calc_moe_loss(moe_out[2], moe_out[3])
                moe_loss += _moe_loss
                stats["moe_lb"] = _moe_loss
            if self.encoder.macaron_moe:
                macaron_moe_loss = self._calc_moe_loss(moe_out[0], moe_out[1])
                moe_loss += macaron_moe_loss
                stats["macaron_moe_lb"] = macaron_moe_loss
                
            # 3. CTC-Att loss definition
            if self.ctc_weight == 0.0:
                loss = loss_att
            elif self.ctc_weight == 1.0:
                if self.encoder.moe:
                    loss = loss_ctc + moe_loss
                else:
                    loss = loss_ctc
            else:
                if self.encoder.moe:
                    loss = self.ctc_weight * (loss_ctc + moe_loss) + (1 - self.ctc_weight) * loss_att
                else:
                    loss = self.ctc_weight * loss_ctc + (1 - self.ctc_weight) * loss_att

            # Collect Attn branch stats
            stats["loss_att"] = loss_att.detach() if loss_att is not None else None
            stats["acc"] = acc_att
            stats["cer"] = cer_att
            stats["wer"] = wer_att

        # Collect total loss stats
        stats["loss"] = loss.detach()

        # force_gatherable: to-device and to-tensor if scalar for DataParallel
        loss, stats, weight = force_gatherable((loss, stats, batch_size), loss.device)
        return loss, stats, weight

    def collect_feats(
        self,
        speech: torch.Tensor,
        speech_lengths: torch.Tensor,
        text: torch.Tensor,
        text_lengths: torch.Tensor,
        **kwargs,
    ) -> Dict[str, torch.Tensor]:
        feats, feats_lengths = self._extract_feats(speech, speech_lengths)
        return {"feats": feats, "feats_lengths": feats_lengths}

    def encode(
        self, speech: torch.Tensor, speech_lengths: torch.Tensor
    ) -> Tuple[torch.Tensor, torch.Tensor]:
        """Frontend + Encoder. Note that this method is used by asr_inference.py

        Args:
            speech: (Batch, Length, ...)
            speech_lengths: (Batch, )
        """
        with autocast(False):
            # 1. Extract feats
            feats, feats_lengths = self._extract_feats(speech, speech_lengths)

            # 2. Data augmentation
            if self.specaug is not None and self.training:
                feats, feats_lengths = self.specaug(feats, feats_lengths)

            # 3. Normalization for feature: e.g. Global-CMVN, Utterance-CMVN
            if self.normalize is not None:
                feats, feats_lengths = self.normalize(feats, feats_lengths)

        # Pre-encoder, e.g. used for raw input data
        if self.preencoder is not None:
            feats, feats_lengths = self.preencoder(feats, feats_lengths)

        # 4. Forward encoder
        # feats: (Batch, Length, Dim)
        # -> encoder_out: (Batch, Length2, Dim2)
<<<<<<< HEAD
        if self.encoder.interctc_use_conditioning:
            if self.encoder.moe:
                
                encoder_out, encoder_out_lens, _, moe_out = self.encoder(
=======
        if self.encoder.interctc_use_conditioning or getattr(
            self.encoder, "ctc_trim", False
        ):
            encoder_out, encoder_out_lens, _ = self.encoder(
>>>>>>> f732a752
                feats, feats_lengths, ctc=self.ctc
            )
            else:
                encoder_out, encoder_out_lens, _ = self.encoder(
                    feats, feats_lengths, ctc=self.ctc
                )
        else:
            if self.encoder.moe:
                encoder_out, encoder_out_lens, _, moe_out = self.encoder(feats, feats_lengths)
            else:
                encoder_out, encoder_out_lens, _ = self.encoder(feats, feats_lengths)
        intermediate_outs = None
        if isinstance(encoder_out, tuple):
            intermediate_outs = encoder_out[1]
            encoder_out = encoder_out[0]

        # Post-encoder, e.g. NLU
        if self.postencoder is not None:
            encoder_out, encoder_out_lens = self.postencoder(
                encoder_out, encoder_out_lens
            )
<<<<<<< HEAD
        if not hasattr(self.encoder, "num_conformer_encoders"):
            assert encoder_out.size(0) == speech.size(0), (
=======

        assert encoder_out.size(0) == speech.size(0), (
            encoder_out.size(),
            speech.size(0),
        )
        if (
            getattr(self.encoder, "selfattention_layer_type", None) != "lf_selfattn"
            and not self.is_encoder_whisper
        ):
            assert encoder_out.size(-2) <= encoder_out_lens.max(), (
>>>>>>> f732a752
                encoder_out.size(),
                speech.size(0),
            )
        else:
            assert encoder_out[0].size(0) == speech.size(0), (
                encoder_out[0].size(),
                speech.size(0),
            )
            
        if getattr(self.encoder, "selfattention_layer_type", None) != "lf_selfattn":
            if not hasattr(self.encoder, "num_conformer_encoders"):
                assert encoder_out.size(-2) <= encoder_out_lens.max(), (
                    encoder_out.size(),
                    encoder_out_lens.max(),
                )
            else:
                assert encoder_out[0].size(-2) <= encoder_out_lens.max(), (
                    encoder_out[0].size(),
                    encoder_out_lens.max(),
                )

        if intermediate_outs is not None:
            if self.encoder.moe:
                return (encoder_out, intermediate_outs, moe_out), encoder_out_lens
            return (encoder_out, intermediate_outs), encoder_out_lens

        if self.encoder.moe:
            return (encoder_out, moe_out), encoder_out_lens
        return encoder_out, encoder_out_lens

    def _extract_feats(
        self, speech: torch.Tensor, speech_lengths: torch.Tensor
    ) -> Tuple[torch.Tensor, torch.Tensor]:
        assert speech_lengths.dim() == 1, speech_lengths.shape

        # for data-parallel
        speech = speech[:, : speech_lengths.max()]

        if self.frontend is not None:
            # Frontend
            #  e.g. STFT and Feature extract
            #       data_loader may send time-domain signal in this case
            # speech (Batch, NSamples) -> feats: (Batch, NFrames, Dim)
            feats, feats_lengths = self.frontend(speech, speech_lengths)
        else:
            # No frontend and no feature extract
            feats, feats_lengths = speech, speech_lengths
        return feats, feats_lengths

    def nll(
        self,
        encoder_out: torch.Tensor,
        encoder_out_lens: torch.Tensor,
        ys_pad: torch.Tensor,
        ys_pad_lens: torch.Tensor,
    ) -> torch.Tensor:
        """Compute negative log likelihood(nll) from transformer-decoder

        Normally, this function is called in batchify_nll.

        Args:
            encoder_out: (Batch, Length, Dim)
            encoder_out_lens: (Batch,)
            ys_pad: (Batch, Length)
            ys_pad_lens: (Batch,)
        """
        ys_in_pad, ys_out_pad = add_sos_eos(ys_pad, self.sos, self.eos, self.ignore_id)
        ys_in_lens = ys_pad_lens + 1

        # 1. Forward decoder
        decoder_out, _ = self.decoder(
            encoder_out, encoder_out_lens, ys_in_pad, ys_in_lens
        )  # [batch, seqlen, dim]
        batch_size = decoder_out.size(0)
        decoder_num_class = decoder_out.size(2)
        # nll: negative log-likelihood
        nll = torch.nn.functional.cross_entropy(
            decoder_out.view(-1, decoder_num_class),
            ys_out_pad.view(-1),
            ignore_index=self.ignore_id,
            reduction="none",
        )
        nll = nll.view(batch_size, -1)
        nll = nll.sum(dim=1)
        assert nll.size(0) == batch_size
        return nll

    def batchify_nll(
        self,
        encoder_out: torch.Tensor,
        encoder_out_lens: torch.Tensor,
        ys_pad: torch.Tensor,
        ys_pad_lens: torch.Tensor,
        batch_size: int = 100,
    ):
        """Compute negative log likelihood(nll) from transformer-decoder

        To avoid OOM, this fuction seperate the input into batches.
        Then call nll for each batch and combine and return results.
        Args:
            encoder_out: (Batch, Length, Dim)
            encoder_out_lens: (Batch,)
            ys_pad: (Batch, Length)
            ys_pad_lens: (Batch,)
            batch_size: int, samples each batch contain when computing nll,
                        you may change this to avoid OOM or increase
                        GPU memory usage
        """
        total_num = encoder_out.size(0)
        if total_num <= batch_size:
            nll = self.nll(encoder_out, encoder_out_lens, ys_pad, ys_pad_lens)
        else:
            nll = []
            start_idx = 0
            while True:
                end_idx = min(start_idx + batch_size, total_num)
                batch_encoder_out = encoder_out[start_idx:end_idx, :, :]
                batch_encoder_out_lens = encoder_out_lens[start_idx:end_idx]
                batch_ys_pad = ys_pad[start_idx:end_idx, :]
                batch_ys_pad_lens = ys_pad_lens[start_idx:end_idx]
                batch_nll = self.nll(
                    batch_encoder_out,
                    batch_encoder_out_lens,
                    batch_ys_pad,
                    batch_ys_pad_lens,
                )
                nll.append(batch_nll)
                start_idx = end_idx
                if start_idx == total_num:
                    break
            nll = torch.cat(nll)
        assert nll.size(0) == total_num
        return nll

    def _calc_moe_loss(
        self,
        expert_probs,
        expert_chosen,
    ):

        expert_probs = torch.cat(expert_probs, dim=1)
        expert_chosen = torch.cat(expert_chosen, dim=1)
        num_experts = expert_probs.shape[-1]
        
        if expert_chosen.dtype != torch.int64:
            expert_chosen = expert_chosen.to(torch.int64)
        if len(expert_chosen.shape) == 2:
            expert_chosen = expert_chosen.unsqueeze(2)
        expert_mask = torch.nn.functional.one_hot(expert_chosen, num_experts)
        expert_mask = torch.max(expert_mask, axis=-2).values
        expert_mask = expert_mask.to(torch.float32)
        tokens_per_group_and_expert = torch.mean(expert_mask, axis=-2)

        prob_per_group_and_expert = torch.mean(expert_probs, axis=-2)
        return torch.mean(tokens_per_group_and_expert * prob_per_group_and_expert) * (num_experts**2)
        
    def _calc_att_loss(
        self,
        encoder_out: torch.Tensor,
        encoder_out_lens: torch.Tensor,
        ys_pad: torch.Tensor,
        ys_pad_lens: torch.Tensor,
    ):
        if hasattr(self, "lang_token_id") and self.lang_token_id is not None:
            ys_pad = torch.cat(
                [
                    self.lang_token_id.repeat(ys_pad.size(0), 1).to(ys_pad.device),
                    ys_pad,
                ],
                dim=1,
            )
            ys_pad_lens += 1

        ys_in_pad, ys_out_pad = add_sos_eos(ys_pad, self.sos, self.eos, self.ignore_id)
        ys_in_lens = ys_pad_lens + 1

        # 1. Forward decoder
        decoder_out, _ = self.decoder(
            encoder_out, encoder_out_lens, ys_in_pad, ys_in_lens
        )

        # 2. Compute attention loss
        loss_att = self.criterion_att(decoder_out, ys_out_pad)
        acc_att = th_accuracy(
            decoder_out.view(-1, self.vocab_size),
            ys_out_pad,
            ignore_label=self.ignore_id,
        )

        # Compute cer/wer using attention-decoder
        if self.training or self.error_calculator is None:
            cer_att, wer_att = None, None
        else:
            ys_hat = decoder_out.argmax(dim=-1)
            cer_att, wer_att = self.error_calculator(ys_hat.cpu(), ys_pad.cpu())

        return loss_att, acc_att, cer_att, wer_att

    def _calc_ctc_loss(
        self,
        encoder_out: torch.Tensor,
        encoder_out_lens: torch.Tensor,
        ys_pad: torch.Tensor,
        ys_pad_lens: torch.Tensor,
    ):
        # Calc CTC loss
        loss_ctc = self.ctc(encoder_out, encoder_out_lens, ys_pad, ys_pad_lens)

        # Calc CER using CTC
        cer_ctc = None
        if not self.training and self.error_calculator is not None:
            ys_hat = self.ctc.argmax(encoder_out).data
            cer_ctc = self.error_calculator(ys_hat.cpu(), ys_pad.cpu(), is_ctc=True)
        return loss_ctc, cer_ctc

    def _calc_transducer_loss(
        self,
        encoder_out: torch.Tensor,
        encoder_out_lens: torch.Tensor,
        labels: torch.Tensor,
    ):
        """Compute Transducer loss.

        Args:
            encoder_out: Encoder output sequences. (B, T, D_enc)
            encoder_out_lens: Encoder output sequences lengths. (B,)
            labels: Label ID sequences. (B, L)

        Return:
            loss_transducer: Transducer loss value.
            cer_transducer: Character error rate for Transducer.
            wer_transducer: Word Error Rate for Transducer.

        """
        decoder_in, target, t_len, u_len = get_transducer_task_io(
            labels,
            encoder_out_lens,
            ignore_id=self.ignore_id,
            blank_id=self.blank_id,
        )

        self.decoder.set_device(encoder_out.device)
        decoder_out = self.decoder(decoder_in)

        joint_out = self.joint_network(
            encoder_out.unsqueeze(2), decoder_out.unsqueeze(1)
        )

        loss_transducer = self.criterion_transducer(
            joint_out,
            target,
            t_len,
            u_len,
        )

        cer_transducer, wer_transducer = None, None
        if not self.training and self.error_calculator_trans is not None:
            cer_transducer, wer_transducer = self.error_calculator_trans(
                encoder_out, target
            )

        return loss_transducer, cer_transducer, wer_transducer

    def _calc_batch_ctc_loss(
        self,
        speech: torch.Tensor,
        speech_lengths: torch.Tensor,
        text: torch.Tensor,
        text_lengths: torch.Tensor,
    ):
        if self.ctc is None:
            return
        assert text_lengths.dim() == 1, text_lengths.shape
        # Check that batch_size is unified
        assert (
            speech.shape[0]
            == speech_lengths.shape[0]
            == text.shape[0]
            == text_lengths.shape[0]
        ), (speech.shape, speech_lengths.shape, text.shape, text_lengths.shape)

        # for data-parallel
        text = text[:, : text_lengths.max()]

        # 1. Encoder
        encoder_out, encoder_out_lens = self.encode(speech, speech_lengths)
        if isinstance(encoder_out, tuple):
            encoder_out = encoder_out[0]

        # Calc CTC loss
        do_reduce = self.ctc.reduce
        self.ctc.reduce = False
        loss_ctc = self.ctc(encoder_out, encoder_out_lens, text, text_lengths)
        self.ctc.reduce = do_reduce
        return loss_ctc<|MERGE_RESOLUTION|>--- conflicted
+++ resolved
@@ -427,17 +427,10 @@
         # 4. Forward encoder
         # feats: (Batch, Length, Dim)
         # -> encoder_out: (Batch, Length2, Dim2)
-<<<<<<< HEAD
         if self.encoder.interctc_use_conditioning:
             if self.encoder.moe:
                 
                 encoder_out, encoder_out_lens, _, moe_out = self.encoder(
-=======
-        if self.encoder.interctc_use_conditioning or getattr(
-            self.encoder, "ctc_trim", False
-        ):
-            encoder_out, encoder_out_lens, _ = self.encoder(
->>>>>>> f732a752
                 feats, feats_lengths, ctc=self.ctc
             )
             else:
@@ -459,21 +452,8 @@
             encoder_out, encoder_out_lens = self.postencoder(
                 encoder_out, encoder_out_lens
             )
-<<<<<<< HEAD
         if not hasattr(self.encoder, "num_conformer_encoders"):
             assert encoder_out.size(0) == speech.size(0), (
-=======
-
-        assert encoder_out.size(0) == speech.size(0), (
-            encoder_out.size(),
-            speech.size(0),
-        )
-        if (
-            getattr(self.encoder, "selfattention_layer_type", None) != "lf_selfattn"
-            and not self.is_encoder_whisper
-        ):
-            assert encoder_out.size(-2) <= encoder_out_lens.max(), (
->>>>>>> f732a752
                 encoder_out.size(),
                 speech.size(0),
             )
