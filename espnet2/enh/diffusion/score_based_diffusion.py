# The implementation is based on:
# https://github.com/sp-uhh/sgmse
# Licensed under MIT


import math
from abc import ABC, abstractmethod
from collections import OrderedDict
from typing import Dict, Optional, Tuple

import torch

import espnet2.enh.diffusion.sampling as sampling
from espnet2.enh.diffusion.abs_diffusion import AbsDiffusion
from espnet2.enh.diffusion.sdes import OUVESDE, OUVPSDE, SDE
from espnet2.enh.layers.dcunet import DCUNet
from espnet2.train.class_choices import ClassChoices

score_choices = ClassChoices(
    name="score_model",
    classes=dict(dcunet=DCUNet),
    type_check=torch.nn.Module,
    default=None,
)

sde_choices = ClassChoices(
    name="sde",
    classes=dict(
        ouve=OUVESDE,
        ouvp=OUVPSDE,
    ),
    type_check=SDE,
    default="ouve",
)


class ScoreModel(AbsDiffusion):
    def __init__(self, **kwargs):
        super().__init__()

        score_model = kwargs["score_model"]

        if score_model == "ncsnpp":
            try:
                from espnet2.enh.layers.ncsnpp import NCSNpp

                score_model_class = NCSNpp
            except:
<<<<<<< HEAD
                raise EnvironmentError("NCSNpp needs nvcc to compile operaters. Make sure you have cudatoolkit installed")
=======
                print(
                    "NCSNpp needs nvcc to compile operaters. Make sure you have cudatoolkit installed"
                )
                raise
>>>>>>> 5ba3c89e
        else:
            score_model_class = score_choices.get_class(kwargs["score_model"])
        self.dnn = score_model_class(**kwargs["score_model_conf"])
        self.sde = sde_choices.get_class(kwargs["sde"])(**kwargs["sde_conf"])
        self.loss_type = getattr(kwargs, "loss_type", "mse")
        self.t_eps = getattr(kwargs, "t_eps", 3e-2)

    def _loss(self, err):
        if self.loss_type == "mse":
            losses = torch.square(err.abs())
        elif self.loss_type == "mae":
            losses = err.abs()
        # taken from reduce_op function: sum over channels and position and mean over batch dim
        # presumably only important for absolute loss number, not for gradients
        loss = torch.mean(0.5 * torch.sum(losses.reshape(losses.shape[0], -1), dim=-1))
        return loss

    def get_pc_sampler(
        self, predictor_name, corrector_name, y, N=None, minibatch=None, **kwargs
    ):
        N = self.sde.N if N is None else N
        sde = self.sde.copy()
        sde.N = N

        kwargs = {"eps": self.t_eps, **kwargs}
        if minibatch is None:
            return sampling.get_pc_sampler(
                predictor_name,
                corrector_name,
                sde=sde,
                score_fn=self.score_fn,
                y=y,
                **kwargs
            )
        else:
            M = y.shape[0]

            def batched_sampling_fn():
                samples, ns = [], []
                for i in range(int(math.ceil(M / minibatch))):
                    y_mini = y[i * minibatch : (i + 1) * minibatch]
                    sampler = sampling.get_pc_sampler(
                        predictor_name,
                        corrector_name,
                        sde=sde,
                        score_fn=self.score_fn,
                        y=y_mini,
                        **kwargs
                    )
                    sample, n = sampler()
                    samples.append(sample)
                    ns.append(n)
                samples = torch.cat(samples, dim=0)
                return samples, ns

            return batched_sampling_fn

    def get_ode_sampler(self, y, N=None, minibatch=None, **kwargs):
        N = self.sde.N if N is None else N
        sde = self.sde.copy()
        sde.N = N

        kwargs = {"eps": self.t_eps, **kwargs}
        if minibatch is None:
            return sampling.get_ode_sampler(sde, self.score_fn, y=y, **kwargs)
        else:
            M = y.shape[0]

            def batched_sampling_fn():
                samples, ns = [], []
                for i in range(int(math.ceil(M / minibatch))):
                    y_mini = y[i * minibatch : (i + 1) * minibatch]
                    sampler = sampling.get_ode_sampler(
                        sde, self.score_fn, y=y_mini, **kwargs
                    )
                    sample, n = sampler()
                    samples.append(sample)
                    ns.append(n)
                samples = torch.cat(samples, dim=0)
                return sample, ns

            return batched_sampling_fn

    def score_fn(self, x, t, y):
        # Concatenate y as an extra channel
        dnn_input = torch.cat([x, y], dim=1)

        # the minus is most likely unimportant here - taken from Song's repo
        score = -self.dnn(dnn_input, t)
        return score

    def forward(
        self,
        feature_ref,
        feature_mix,
    ):
        # feature_ref: B, T, F
        # feature_mix: B, T, F
        x = feature_ref.permute(0, 2, 1).unsqueeze(1)
        y = feature_mix.permute(0, 2, 1).unsqueeze(1)

        t = (
            torch.rand(x.shape[0], device=x.device) * (self.sde.T - self.t_eps)
            + self.t_eps
        )
        mean, std = self.sde.marginal_prob(x, t, y)
        z = torch.randn_like(x)  # i.i.d. normal distributed with var=0.5
        sigmas = std[:, None, None, None]
        perturbed_data = mean + sigmas * z

        score = self.score_fn(perturbed_data, t, y)
        err = score * sigmas + z
        loss = self._loss(err)

        return loss

    def enhance(
        self,
        noisy_specturm,
        sampler_type="pc",
        predictor="reverse_diffusion",
        corrector="ald",
        N=30,
        corrector_steps=1,
        snr=0.5,
        timeit=False,
        **kwargs
    ):
        Y = noisy_specturm.permute(0, 2, 1).unsqueeze(1)
        if sampler_type == "pc":
            sampler = self.get_pc_sampler(
                predictor,
                corrector,
                Y,
                N=N,
                corrector_steps=corrector_steps,
                snr=snr,
                intermediate=False,
                **kwargs
            )
        elif sampler_type == "ode":
            sampler = self.get_ode_sampler(Y, N=N, **kwargs)
        else:
            print("{} is not a valid sampler type!".format(sampler_type))

        X_Hat, nfe = sampler()

        X_Hat = X_Hat.squeeze(1).permute(0, 2, 1)

        return X_Hat<|MERGE_RESOLUTION|>--- conflicted
+++ resolved
@@ -46,14 +46,8 @@
 
                 score_model_class = NCSNpp
             except:
-<<<<<<< HEAD
-                raise EnvironmentError("NCSNpp needs nvcc to compile operaters. Make sure you have cudatoolkit installed")
-=======
-                print(
-                    "NCSNpp needs nvcc to compile operaters. Make sure you have cudatoolkit installed"
-                )
-                raise
->>>>>>> 5ba3c89e
+                raise EnvironmentError("NCSNpp needs nvcc to compile operaters. \
+                                       Make sure you have cuda toolkit installed")
         else:
             score_model_class = score_choices.get_class(kwargs["score_model"])
         self.dnn = score_model_class(**kwargs["score_model_conf"])
