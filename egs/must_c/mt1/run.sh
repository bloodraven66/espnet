#!/usr/bin/env bash

# Copyright 2019 Kyoto University (Hirofumi Inaguma)
#  Apache 2.0  (http://www.apache.org/licenses/LICENSE-2.0)

. ./path.sh || exit 1;
. ./cmd.sh || exit 1;

# general configuration
backend=pytorch # chainer or pytorch
stage=-1        # start from -1 if you need to start from data download
stop_stage=100
ngpu=1          # number of gpus during training ("0" uses cpu, otherwise use gpu)
dec_ngpu=0      # number of gpus during decoding ("0" uses cpu, otherwise use gpu)
nj=4            # number of parallel jobs for decoding
debugmode=1
dumpdir=dump    # directory to dump full features
N=0             # number of minibatches to be used (mainly for debugging). "0" uses all minibatches.
verbose=0       # verbose option
resume=         # Resume the training from snapshot
seed=1          # seed to generate random number

train_config=conf/train.yaml
decode_config=conf/decode.yaml

# decoding parameter
trans_model=model.acc.best # set a model to be used for decoding: 'model.acc.best' or 'model.loss.best'

# model average realted (only for transformer)
n_average=5                  # the number of MT models to be averaged
use_valbest_average=true     # if true, the validation `n_average`-best MT models will be averaged.
                             # if false, the last `n_average` MT models will be averaged.
metric=bleu                  # loss/acc/bleu

# cascaded-ST related
asr_model=
decode_config_asr=
dict_asr=

# preprocessing related
src_case=lc.rm
tgt_case=tc
# tc: truecase
# lc: lowercase
# lc.rm: lowercase with punctuation removal

# postprocessing related
remove_nonverbal=true  # remove non-verbal labels such as "( Applaus )"
# NOTE: IWSLT community accepts this setting and therefore we use this by default

# Set this to somewhere where you want to put your data, or where
# someone else has already put it.
must_c=/n/rd8/MUSTC_v1.0

# target language related
tgt_lang=de
# you can choose from de, es, fr, it, nl, pt, ro, ru

# if true, reverse source and target languages: **->English
reverse_direction=false

# if true, reverse source and target languages: **->English
reverse_direction=false

# use the same dict as in the ST task
use_st_dict=true

# bpemode (unigram or bpe)
nbpe=8000
bpemode=bpe

# exp tag
tag="" # tag for managing experiments.

. utils/parse_options.sh || exit 1;

# Set bash to 'debug' mode, it will exit on :
# -e 'error', -u 'undefined variable', -o ... 'error in pipeline', -x 'print commands',
set -e
set -u
set -o pipefail

if [ ${reverse_direction} = true ]; then
    train_set=train.${tgt_lang}-en.en
    train_dev=dev.${tgt_lang}-en.en
<<<<<<< HEAD
    trans_set=""
    for lang in $(echo ${tgt_lang} | tr '_' ' '); do
        trans_set="${trans_set} tst-COMMON.${lang}-en.en tst-HE.${lang}-en.en"
    done
else
    train_set=train.en-${tgt_lang}.${tgt_lang}
    train_dev=dev.en-${tgt_lang}.${tgt_lang}
    trans_set=""
    for lang in $(echo ${tgt_lang} | tr '_' ' '); do
        trans_set="${trans_set} tst-COMMON.en-${lang}.${lang} tst-HE.en-${lang}.${lang}"
    done
=======
    trans_set="dev_org.${tgt_lang}-en.en tst-COMMON.${tgt_lang}-en.en tst-HE.${tgt_lang}-en.en"
else
    train_set=train.en-${tgt_lang}.${tgt_lang}
    train_dev=dev.en-${tgt_lang}.${tgt_lang}
    trans_set="dev_org.en-${tgt_lang}.${tgt_lang} tst-COMMON.en-${tgt_lang}.${tgt_lang} tst-HE.en-${tgt_lang}.${tgt_lang}"
>>>>>>> 36b62ae4
fi

if [ ${stage} -le -1 ] && [ ${stop_stage} -ge -1 ]; then
    echo "stage -1: Data Download"
    local/download_and_untar.sh ${must_c} ${tgt_lang} "v1"
fi

if [ ${stage} -le 0 ] && [ ${stop_stage} -ge 0 ]; then
    ### Task dependent. You have to make data the following preparation part by yourself.
    ### But you can utilize Kaldi recipes in most cases
    echo "stage 0: Data Preparation"
    local/data_prep.sh ${must_c} ${tgt_lang} "v1"
fi

feat_tr_dir=${dumpdir}/${train_set}; mkdir -p ${feat_tr_dir}
feat_dt_dir=${dumpdir}/${train_dev}; mkdir -p ${feat_dt_dir}
if [ ${stage} -le 1 ] && [ ${stop_stage} -ge 1 ]; then
    ### Task dependent. You have to design training and dev sets by yourself.
    ### But you can utilize Kaldi recipes in most cases
    echo "stage 1: Feature Generation"

    # Divide into source and target languages
    for x in train.en-${tgt_lang} dev.en-${tgt_lang} tst-COMMON.en-${tgt_lang} tst-HE.en-${tgt_lang}; do
        divide_lang.sh ${x} "en ${tgt_lang}"
    done
    for lang in ${tgt_lang} en; do
        cp -rf data/dev.en-${tgt_lang}.${lang} data/dev_org.en-${tgt_lang}.${lang}
    done

    # remove long and short utterances
    for x in train.en-${tgt_lang} dev.en-${tgt_lang}; do
        clean_corpus.sh --no_feat true --maxchars 400 --utt_extra_files "text.tc text.lc text.lc.rm" data/${x} "en ${tgt_lang}"
    done
fi

if [ ${use_st_dict} = true ]; then
    if [ ${reverse_direction} = true ]; then
        dict=../st1/data/lang_1spm/train_sp.en-${tgt_lang}.${tgt_lang}_${bpemode}${nbpe}_units_${src_case}.txt
        nlsyms=../st1/data/lang_1spm/train_sp.en-${tgt_lang}.${tgt_lang}_non_lang_syms_${src_case}.txt
        bpemodel=../st1/data/lang_1spm/train_sp.en-${tgt_lang}.${tgt_lang}_${bpemode}${nbpe}_${src_case}
    else
        dict=../st1/data/lang_1spm/train_sp.en-${tgt_lang}.${tgt_lang}_${bpemode}${nbpe}_units_${tgt_case}.txt
        nlsyms=../st1/data/lang_1spm/train_sp.en-${tgt_lang}.${tgt_lang}_non_lang_syms_${tgt_case}.txt
        bpemodel=../st1/data/lang_1spm/train_sp.en-${tgt_lang}.${tgt_lang}_${bpemode}${nbpe}_${tgt_case}
    fi
else
    dict=data/lang_1spm/${train_set}_${bpemode}${nbpe}_units_${tgt_case}.txt
    nlsyms=data/lang_1spm/${train_set}_non_lang_syms_${tgt_case}.txt
    bpemodel=data/lang_1spm/${train_set}_${bpemode}${nbpe}_${tgt_case}
fi
echo "dictionary: ${dict}"
if [ ${stage} -le 2 ] && [ ${stop_stage} -ge 2 ]; then
    ### Task dependent. You have to check non-linguistic symbols used in the corpus.
    echo "stage 2: Dictionary and Json Data Preparation"
    mkdir -p data/lang_1spm/

    if [ ${use_st_dict} = false ]; then
        echo "make a non-linguistic symbol list for all languages"
        cut -f 2- -d' ' data/train.en-${tgt_lang}.*/text.${tgt_case} | grep -o -P '&[^;]*;'| sort | uniq > ${nlsyms}
        cat ${nlsyms}

        echo "make a joint source and target dictionary"
        echo "<unk> 1" > ${dict} # <unk> must be 1, 0 will be used for "blank" in CTC
        offset=$(wc -l < ${dict})
        cut -f 2- -d' ' data/train.en-${tgt_lang}.*/text.${tgt_case} | grep -v -e '^\s*$' > data/lang_1spm/input_${tgt_lang}_${src_case}_${tgt_case}.txt
        spm_train --user_defined_symbols="$(tr "\n" "," < ${nlsyms})" --input=data/lang_1spm/input_${tgt_lang}_${src_case}_${tgt_case}.txt \
            --vocab_size=${nbpe} --model_type=${bpemode} --model_prefix=${bpemodel} --input_sentence_size=100000000 --character_coverage=1.0
        spm_encode --model=${bpemodel}.model --output_format=piece < data/lang_1spm/input_${tgt_lang}_${src_case}_${tgt_case}.txt \
            | tr ' ' '\n' | sort | uniq | awk -v offset=${offset} '{print $0 " " NR+offset}' >> ${dict}
        wc -l ${dict}
    fi

    echo "make json files"
    if [ ${reverse_direction} = true ]; then
        data2json.sh --nj 16 --text data/train.en-${tgt_lang}.en/text.${tgt_case} --bpecode ${bpemodel}.model --lang ${tgt_lang} \
            data/train.en-${tgt_lang}.en ${dict} > ${feat_tr_dir}/data_${bpemode}${nbpe}.${src_case}_${tgt_case}.json
<<<<<<< HEAD
        data2json.sh --text data/dev.en-${tgt_lang}.en/text.${tgt_case} --bpecode ${bpemodel}.model --lang ${tgt_lang} \
            data/dev.en-${tgt_lang}.en ${dict} > ${feat_dt_dir}/data_${bpemode}${nbpe}.${src_case}_${tgt_case}.json
        for ttask in ${trans_set}; do
            feat_trans_dir=${dumpdir}/${ttask}; mkdir -p ${feat_trans_dir}
            set=$(echo ${ttask} | cut -f 1 -d ".")
=======
        for x in ${train_dev} ${trans_set}; do
            feat_trans_dir=${dumpdir}/${x}; mkdir -p ${feat_trans_dir}
            set=$(echo ${x} | cut -f 1 -d ".")
>>>>>>> 36b62ae4
            data2json.sh --text data/${set}.en-${tgt_lang}.en/text.${tgt_case} --bpecode ${bpemodel}.model --lang ${tgt_lang} \
                data/${set}.en-${tgt_lang}.en ${dict} > ${feat_trans_dir}/data_${bpemode}${nbpe}.${src_case}_${tgt_case}.json
        done

        # update json (add source references)
        for x in ${train_set} ${train_dev} ${trans_set}; do
            feat_dir=${dumpdir}/${x}
            data_dir=data/$(echo ${x} | cut -f 1 -d ".").en-${tgt_lang}.${tgt_lang}
            update_json.sh --text ${data_dir}/text.${src_case} --bpecode ${bpemodel}.model \
                ${feat_dir}/data_${bpemode}${nbpe}.${src_case}_${tgt_case}.json ${data_dir} ${dict}
        done
    else
        data2json.sh --nj 16 --text data/${train_set}/text.${tgt_case} --bpecode ${bpemodel}.model --lang ${tgt_lang} \
            data/${train_set} ${dict} > ${feat_tr_dir}/data_${bpemode}${nbpe}.${src_case}_${tgt_case}.json
<<<<<<< HEAD
        data2json.sh --text data/${train_dev}/text.${tgt_case} --bpecode ${bpemodel}.model --lang ${tgt_lang} \
            data/${train_dev} ${dict} > ${feat_dt_dir}/data_${bpemode}${nbpe}.${src_case}_${tgt_case}.json
        for ttask in ${trans_set}; do
            feat_trans_dir=${dumpdir}/${ttask}; mkdir -p ${feat_trans_dir}
            data2json.sh --text data/${ttask}/text.${tgt_case} --bpecode ${bpemodel}.model --lang ${tgt_lang} \
                data/${ttask} ${dict} > ${feat_trans_dir}/data_${bpemode}${nbpe}.${src_case}_${tgt_case}.json
=======
        for x in ${train_dev} ${trans_set}; do
            feat_trans_dir=${dumpdir}/${x}; mkdir -p ${feat_trans_dir}
            data2json.sh --text data/${x}/text.${tgt_case} --bpecode ${bpemodel}.model --lang ${tgt_lang} \
                data/${x} ${dict} > ${feat_trans_dir}/data_${bpemode}${nbpe}.${src_case}_${tgt_case}.json
>>>>>>> 36b62ae4
        done

        # update json (add source references)
        for x in ${train_set} ${train_dev} ${trans_set}; do
            feat_dir=${dumpdir}/${x}
            data_dir=data/$(echo ${x} | cut -f 1 -d ".").en-${tgt_lang}.en
            update_json.sh --text ${data_dir}/text.${src_case} --bpecode ${bpemodel}.model \
                ${feat_dir}/data_${bpemode}${nbpe}.${src_case}_${tgt_case}.json ${data_dir} ${dict}
        done
    fi
fi

# NOTE: skip stage 3: LM Preparation

if [ -z ${tag} ]; then
    expname=${train_set}_${src_case}_${tgt_case}_${backend}_$(basename ${train_config%.*})_${bpemode}${nbpe}
else
    expname=${train_set}_${src_case}_${tgt_case}_${backend}_${tag}
fi
expdir=exp/${expname}
mkdir -p ${expdir}

if [ ${stage} -le 4 ] && [ ${stop_stage} -ge 4 ]; then
    echo "stage 4: Network Training"

    ${cuda_cmd} --gpu ${ngpu} ${expdir}/train.log \
        mt_train.py \
        --config ${train_config} \
        --ngpu ${ngpu} \
        --backend ${backend} \
        --outdir ${expdir}/results \
        --tensorboard-dir tensorboard/${expname} \
        --debugmode ${debugmode} \
        --dict ${dict} \
        --debugdir ${expdir} \
        --minibatches ${N} \
        --seed ${seed} \
        --verbose ${verbose} \
        --resume ${resume} \
        --train-json ${feat_tr_dir}/data_${bpemode}${nbpe}.${src_case}_${tgt_case}.json \
        --valid-json ${feat_dt_dir}/data_${bpemode}${nbpe}.${src_case}_${tgt_case}.json
fi

if [ ${stage} -le 5 ] && [ ${stop_stage} -ge 5 ]; then
    echo "stage 5: Decoding"
    if [[ $(get_yaml.py ${train_config} model-module) = *transformer* ]]; then
        # Average MT models
        if ${use_valbest_average}; then
            trans_model=model.val${n_average}.avg.best
            opt="--log ${expdir}/results/log --metric ${metric}"
        else
            trans_model=model.last${n_average}.avg.best
            opt="--log"
        fi
        average_checkpoints.py \
            ${opt} \
            --backend ${backend} \
            --snapshots ${expdir}/results/snapshot.ep.* \
            --out ${expdir}/results/${trans_model} \
            --num ${n_average}
    fi

    if [ ${dec_ngpu} = 1 ]; then
        nj=1
    fi

    pids=() # initialize pids
    for x in ${trans_set}; do
    (
        decode_dir=decode_${x}_$(basename ${decode_config%.*})
        feat_trans_dir=${dumpdir}/${x}

        # reset log for RTF calculation
        if [ -d ${expdir}/${decode_dir}/log/ ]; then
            rm ${expdir}/${decode_dir}/log/decode.*.log
        fi

        # split data
        splitjson.py --parts ${nj} ${feat_trans_dir}/data_${bpemode}${nbpe}.${src_case}_${tgt_case}.json

        ${decode_cmd} JOB=1:${nj} ${expdir}/${decode_dir}/log/decode.JOB.log \
            mt_trans.py \
            --config ${decode_config} \
            --ngpu ${dec_ngpu} \
            --backend ${backend} \
            --batchsize 0 \
            --trans-json ${feat_trans_dir}/split${nj}utt/data_${bpemode}${nbpe}.JOB.json \
            --result-label ${expdir}/${decode_dir}/data.JOB.json \
            --model ${expdir}/results/${trans_model}

        if [ ${reverse_direction} = true ]; then
            score_bleu.sh --case ${tgt_case} --bpe ${nbpe} --bpemodel ${bpemodel}.model \
<<<<<<< HEAD
                ${expdir}/${decode_dir} en ${dict}
        else
            score_bleu.sh --case ${tgt_case} --bpe ${nbpe} --bpemodel ${bpemodel}.model \
                ${expdir}/${decode_dir} ${tgt_lang} ${dict}
        fi
=======
                --remove_nonverbal ${remove_nonverbal} \
                ${expdir}/${decode_dir} "en" ${dict}
        else
            score_bleu.sh --case ${tgt_case} --bpe ${nbpe} --bpemodel ${bpemodel}.model \
                --remove_nonverbal ${remove_nonverbal} \
                ${expdir}/${decode_dir} ${tgt_lang} ${dict}
        fi

        calculate_rtf.py --log-dir ${expdir}/${decode_dir}/log
>>>>>>> 36b62ae4
    ) &
    pids+=($!) # store background pids
    done
    i=0; for pid in "${pids[@]}"; do wait ${pid} || ((++i)); done
    [ ${i} -gt 0 ] && echo "$0: ${i} background jobs are failed." && false
    echo "Finished"
fi

if [ ${stage} -le 6 ] && [ ${stop_stage} -ge 6 ] && [ -n "${asr_model}" ] && [ -n "${decode_config_asr}" ] && [ -n "${dict_asr}" ] && [ ${reverse_direction} = false ]; then
    echo "stage 6: Cascaded-ST decoding"
    if [[ $(get_yaml.py ${train_config} model-module) = *transformer* ]]; then
        # Average MT models
        if ${use_valbest_average}; then
            trans_model=model.val${n_average}.avg.best
        else
            trans_model=model.last${n_average}.avg.best
        fi
    fi

    for x in ${trans_set}; do
        feat_trans_dir=${dumpdir}/${x}_$(echo ${asr_model} | rev | cut -f 2 -d "/" | rev); mkdir -p ${feat_trans_dir}
        rtask=$(echo ${x} | cut -f -2 -d ".").en
        data_dir=data/${rtask}

        # ASR outputs
        asr_decode_dir=decode_${rtask}_$(basename ${decode_config_asr%.*})
        json2text.py ${asr_model}/${asr_decode_dir}/data.json ${dict_asr} ${data_dir}/text_asr_ref.${src_case} ${data_dir}/text_asr_hyp.${src_case}
        spm_decode --model=${bpemodel}.model --input_format=piece < ${data_dir}/text_asr_hyp.${src_case} | sed -e "s/▁/ /g" \
            > ${data_dir}/text_asr_hyp.wrd.${src_case}

        data2json.sh --text data/${x}/text.${tgt_case} --bpecode ${bpemodel}.model --lang ${tgt_lang} \
            data/${x} ${dict} > ${feat_trans_dir}/data_${bpemode}${nbpe}.${src_case}_${tgt_case}.json
        update_json.sh --text ${data_dir}/text_asr_hyp.wrd.${src_case} --bpecode ${bpemodel}.model \
            ${feat_trans_dir}/data_${bpemode}${nbpe}.${src_case}_${tgt_case}.json ${data_dir} ${dict}
    done

    if [ ${dec_ngpu} = 1 ]; then
        nj=1
    fi

    pids=() # initialize pids
    for x in ${trans_set}; do
    (
        decode_dir=decode_${x}_$(basename ${decode_config%.*})_pipeline
        feat_trans_dir=${dumpdir}/${x}_$(echo ${asr_model} | rev | cut -f 2 -d "/" | rev)

        # reset log for RTF calculation
        if [ -f ${expdir}/${decode_dir}/log/decode.1.log ]; then
            rm ${expdir}/${decode_dir}/log/decode.*.log
        fi

        # split data
        splitjson.py --parts ${nj} ${feat_trans_dir}/data_${bpemode}${nbpe}.${src_case}_${tgt_case}.json

        ${decode_cmd} JOB=1:${nj} ${expdir}/${decode_dir}/log/decode.JOB.log \
            mt_trans.py \
            --config ${decode_config} \
            --ngpu ${dec_ngpu} \
            --backend ${backend} \
            --batchsize 0 \
            --trans-json ${feat_trans_dir}/split${nj}utt/data_${bpemode}${nbpe}.JOB.json \
            --result-label ${expdir}/${decode_dir}/data.JOB.json \
            --model ${expdir}/results/${trans_model}

        score_bleu.sh --case ${tgt_case} --bpe ${nbpe} --bpemodel ${bpemodel}.model \
            --remove_nonverbal ${remove_nonverbal} \
            ${expdir}/${decode_dir} ${tgt_lang} ${dict}

        calculate_rtf.py --log-dir ${expdir}/${decode_dir}/log
    ) &
    pids+=($!) # store background pids
    done
    i=0; for pid in "${pids[@]}"; do wait ${pid} || ((++i)); done
    [ ${i} -gt 0 ] && echo "$0: ${i} background jobs are failed." && false
    echo "Finished"
fi<|MERGE_RESOLUTION|>--- conflicted
+++ resolved
@@ -83,25 +83,11 @@
 if [ ${reverse_direction} = true ]; then
     train_set=train.${tgt_lang}-en.en
     train_dev=dev.${tgt_lang}-en.en
-<<<<<<< HEAD
-    trans_set=""
-    for lang in $(echo ${tgt_lang} | tr '_' ' '); do
-        trans_set="${trans_set} tst-COMMON.${lang}-en.en tst-HE.${lang}-en.en"
-    done
-else
-    train_set=train.en-${tgt_lang}.${tgt_lang}
-    train_dev=dev.en-${tgt_lang}.${tgt_lang}
-    trans_set=""
-    for lang in $(echo ${tgt_lang} | tr '_' ' '); do
-        trans_set="${trans_set} tst-COMMON.en-${lang}.${lang} tst-HE.en-${lang}.${lang}"
-    done
-=======
     trans_set="dev_org.${tgt_lang}-en.en tst-COMMON.${tgt_lang}-en.en tst-HE.${tgt_lang}-en.en"
 else
     train_set=train.en-${tgt_lang}.${tgt_lang}
     train_dev=dev.en-${tgt_lang}.${tgt_lang}
     trans_set="dev_org.en-${tgt_lang}.${tgt_lang} tst-COMMON.en-${tgt_lang}.${tgt_lang} tst-HE.en-${tgt_lang}.${tgt_lang}"
->>>>>>> 36b62ae4
 fi
 
 if [ ${stage} -le -1 ] && [ ${stop_stage} -ge -1 ]; then
@@ -178,17 +164,9 @@
     if [ ${reverse_direction} = true ]; then
         data2json.sh --nj 16 --text data/train.en-${tgt_lang}.en/text.${tgt_case} --bpecode ${bpemodel}.model --lang ${tgt_lang} \
             data/train.en-${tgt_lang}.en ${dict} > ${feat_tr_dir}/data_${bpemode}${nbpe}.${src_case}_${tgt_case}.json
-<<<<<<< HEAD
-        data2json.sh --text data/dev.en-${tgt_lang}.en/text.${tgt_case} --bpecode ${bpemodel}.model --lang ${tgt_lang} \
-            data/dev.en-${tgt_lang}.en ${dict} > ${feat_dt_dir}/data_${bpemode}${nbpe}.${src_case}_${tgt_case}.json
-        for ttask in ${trans_set}; do
-            feat_trans_dir=${dumpdir}/${ttask}; mkdir -p ${feat_trans_dir}
-            set=$(echo ${ttask} | cut -f 1 -d ".")
-=======
         for x in ${train_dev} ${trans_set}; do
             feat_trans_dir=${dumpdir}/${x}; mkdir -p ${feat_trans_dir}
             set=$(echo ${x} | cut -f 1 -d ".")
->>>>>>> 36b62ae4
             data2json.sh --text data/${set}.en-${tgt_lang}.en/text.${tgt_case} --bpecode ${bpemodel}.model --lang ${tgt_lang} \
                 data/${set}.en-${tgt_lang}.en ${dict} > ${feat_trans_dir}/data_${bpemode}${nbpe}.${src_case}_${tgt_case}.json
         done
@@ -203,19 +181,10 @@
     else
         data2json.sh --nj 16 --text data/${train_set}/text.${tgt_case} --bpecode ${bpemodel}.model --lang ${tgt_lang} \
             data/${train_set} ${dict} > ${feat_tr_dir}/data_${bpemode}${nbpe}.${src_case}_${tgt_case}.json
-<<<<<<< HEAD
-        data2json.sh --text data/${train_dev}/text.${tgt_case} --bpecode ${bpemodel}.model --lang ${tgt_lang} \
-            data/${train_dev} ${dict} > ${feat_dt_dir}/data_${bpemode}${nbpe}.${src_case}_${tgt_case}.json
-        for ttask in ${trans_set}; do
-            feat_trans_dir=${dumpdir}/${ttask}; mkdir -p ${feat_trans_dir}
-            data2json.sh --text data/${ttask}/text.${tgt_case} --bpecode ${bpemodel}.model --lang ${tgt_lang} \
-                data/${ttask} ${dict} > ${feat_trans_dir}/data_${bpemode}${nbpe}.${src_case}_${tgt_case}.json
-=======
         for x in ${train_dev} ${trans_set}; do
             feat_trans_dir=${dumpdir}/${x}; mkdir -p ${feat_trans_dir}
             data2json.sh --text data/${x}/text.${tgt_case} --bpecode ${bpemodel}.model --lang ${tgt_lang} \
                 data/${x} ${dict} > ${feat_trans_dir}/data_${bpemode}${nbpe}.${src_case}_${tgt_case}.json
->>>>>>> 36b62ae4
         done
 
         # update json (add source references)
@@ -308,13 +277,6 @@
 
         if [ ${reverse_direction} = true ]; then
             score_bleu.sh --case ${tgt_case} --bpe ${nbpe} --bpemodel ${bpemodel}.model \
-<<<<<<< HEAD
-                ${expdir}/${decode_dir} en ${dict}
-        else
-            score_bleu.sh --case ${tgt_case} --bpe ${nbpe} --bpemodel ${bpemodel}.model \
-                ${expdir}/${decode_dir} ${tgt_lang} ${dict}
-        fi
-=======
                 --remove_nonverbal ${remove_nonverbal} \
                 ${expdir}/${decode_dir} "en" ${dict}
         else
@@ -324,7 +286,6 @@
         fi
 
         calculate_rtf.py --log-dir ${expdir}/${decode_dir}/log
->>>>>>> 36b62ae4
     ) &
     pids+=($!) # store background pids
     done
