#!/bin/bash

# Copyright 2019 Kyoto University (Hirofumi Inaguma)
#  Apache 2.0  (http://www.apache.org/licenses/LICENSE-2.0)

. ./path.sh || exit 1;
. ./cmd.sh || exit 1;

# general configuration
backend=pytorch # chainer or pytorch
stage=0         # start from 0 if you need to start from data preparation
stop_stage=100
ngpu=1          # number of gpus during training ("0" uses cpu, otherwise use gpu)
dec_ngpu=0      # number of gpus during decoding ("0" uses cpu, otherwise use gpu)
nj=4            # numebr of parallel jobs for decoding
debugmode=1
dumpdir=dump    # directory to dump full features
N=0             # number of minibatches to be used (mainly for debugging). "0" uses all minibatches.
verbose=0       # verbose option
resume=         # Resume the training from snapshot
seed=1          # seed to generate random number
# feature configuration
do_delta=false

preprocess_config=conf/specaug.yaml
train_config=conf/train.yaml
lm_config=conf/lm.yaml
decode_config=conf/decode.yaml

# rnnlm related
lm_resume=        # specify a snapshot file to resume LM training
lmtag=            # tag for managing LMs

# decoding parameter
recog_model=model.acc.best # set a model to be used for decoding: 'model.acc.best' or 'model.loss.best'

# model average realted (only for transformer)
n_average=5                  # the number of ASR models to be averaged
use_valbest_average=true     # if true, the validation `n_average`-best ASR models will be averaged.
                             # if false, the last `n_average` ASR models will be averaged.

# preprocessing related
src_case=lc.rm
# tc: truecase
# lc: lowercase
# lc.rm: lowercase with punctuation removal

# Set this to somewhere where you want to put your data, or where
# someone else has already put it.  You'll want to change this
# if you're not on the CLSP grid.
sfisher_speech=/export/corpora/LDC/LDC2010S01
sfisher_transcripts=/export/corpora/LDC/LDC2010T04
split=local/splits/split_fisher

callhome_speech=/export/corpora/LDC/LDC96S35
callhome_transcripts=/export/corpora/LDC/LDC96T17
split_callhome=local/splits/split_callhome

# bpemode (unigram or bpe)
nbpe=1000
bpemode=bpe
# NOTE: nbpe=48 means character-level ASR (lc.rm)

# exp tag
tag="" # tag for managing experiments.

. utils/parse_options.sh || exit 1;

# Set bash to 'debug' mode, it will exit on :
# -e 'error', -u 'undefined variable', -o ... 'error in pipeline', -x 'print commands',
set -e
set -u
set -o pipefail

train_set=train_sp.es
train_set_prefix=train_sp
train_dev=train_dev.es
recog_set="fisher_dev.es fisher_dev2.es fisher_test.es callhome_devtest.es callhome_evltest.es"

if [ ${stage} -le 0 ] && [ ${stop_stage} -ge 0 ]; then
    ### Task dependent. You have to make data the following preparation part by yourself.
    ### But you can utilize Kaldi recipes in most cases
    echo "stage 0: Data Preparation"
    local/fsp_data_prep.sh ${sfisher_speech} ${sfisher_transcripts}
    local/callhome_data_prep.sh ${callhome_speech} ${callhome_transcripts}

    # split data
    local/create_splits.sh ${split}
    local/callhome_create_splits.sh ${split_callhome}

    # concatenate multiple utterances
    local/normalize_trans.sh ${sfisher_transcripts} ${callhome_transcripts}
fi

feat_tr_dir=${dumpdir}/${train_set}/delta${do_delta}; mkdir -p ${feat_tr_dir}
feat_dt_dir=${dumpdir}/${train_dev}/delta${do_delta}; mkdir -p ${feat_dt_dir}
if [ ${stage} -le 1 ] && [ ${stop_stage} -ge 1 ]; then
    ### Task dependent. You have to design training and dev sets by yourself.
    ### But you can utilize Kaldi recipes in most cases
    echo "stage 1: Feature Generation"
    fbankdir=fbank
    # Generate the fbank features; by default 80-dimensional fbanks with pitch on each frame
    for x in fisher_dev fisher_dev2 fisher_test callhome_devtest callhome_evltest; do
        # upsample audio from 8k to 16k to make a recipe consistent with others
        sed -i.bak -e "s/$/ sox -R -t wav - -t wav - rate 16000 dither | /" data/${x}/wav.scp

        steps/make_fbank_pitch.sh --cmd "$train_cmd" --nj 32 --write_utt2num_frames true \
            data/${x} exp/make_fbank/${x} ${fbankdir}
    done

    # speed-perturbed. data/${train_set_ori} is the orignal and data/${train_set} is the augmented
    sed -i.bak -e "s/$/ sox -R -t wav - -t wav - rate 16000 dither | /" data/fisher_train/wav.scp
    utils/perturb_data_dir_speed.sh 0.9 data/fisher_train data/temp1
    utils/perturb_data_dir_speed.sh 1.0 data/fisher_train data/temp2
    utils/perturb_data_dir_speed.sh 1.1 data/fisher_train data/temp3
    utils/combine_data.sh --extra-files utt2uniq data/train_sp data/temp1 data/temp2 data/temp3
    rm -r data/temp1 data/temp2 data/temp3
    steps/make_fbank_pitch.sh --cmd "$train_cmd" --nj 32 --write_utt2num_frames true \
        data/train_sp exp/make_fbank/train_sp ${fbankdir}
    utils/fix_data_dir.sh data/train_sp
    utils/validate_data_dir.sh data/train_sp

    for lang in es en; do
        awk -v p="sp0.9-" '{printf("%s %s%s\n", $1, p, $1);}' data/fisher_train/utt2spk > data/train_sp/utt_map
        for case in lc.rm lc tc; do
            utils/apply_map.pl -f 1 data/train_sp/utt_map <data/fisher_train/text.${case}.${lang} >data/train_sp/text.${case}.${lang}
        done
        awk -v p="sp1.0-" '{printf("%s %s%s\n", $1, p, $1);}' data/fisher_train/utt2spk > data/train_sp/utt_map
        for case in lc.rm lc tc; do
            utils/apply_map.pl -f 1 data/train_sp/utt_map <data/fisher_train/text.${case}.${lang} >>data/train_sp/text.${case}.${lang}
        done
        awk -v p="sp1.1-" '{printf("%s %s%s\n", $1, p, $1);}' data/fisher_train/utt2spk > data/train_sp/utt_map
        for case in lc.rm lc tc; do
            utils/apply_map.pl -f 1 data/train_sp/utt_map <data/fisher_train/text.${case}.${lang} >>data/train_sp/text.${case}.${lang}
        done
    done

    # Divide into source and target languages
    for x in ${train_set_prefix} fisher_dev fisher_dev2 fisher_test callhome_devtest callhome_evltest; do
        local/divide_lang.sh ${x}
    done

    for lang in es en; do
        if [ -d data/train_dev.${lang} ];then
            rm -rf data/train_dev.${lang}
        fi
        cp -rf data/fisher_dev.${lang} data/train_dev.${lang}
    done
    # NOTE: do not use callhome_train for the training set

    for x in ${train_set_prefix} train_dev; do
        # remove utt having more than 3000 frames
        # remove utt having more than 400 characters
        for lang in es en; do
            remove_longshortdata.sh --maxframes 3000 --maxchars 400 data/${x}.${lang} data/${x}.${lang}.tmp
        done

        # Match the number of utterances between source and target languages
        # extract common lines
        cut -f 1 -d " " data/${x}.es.tmp/text > data/${x}.en.tmp/reclist1
        cut -f 1 -d " " data/${x}.en.tmp/text > data/${x}.en.tmp/reclist2
        comm -12 data/${x}.en.tmp/reclist1 data/${x}.en.tmp/reclist2 > data/${x}.en.tmp/reclist

        for lang in es en; do
            reduce_data_dir.sh data/${x}.${lang}.tmp data/${x}.en.tmp/reclist data/${x}.${lang}
            utils/fix_data_dir.sh --utt_extra_files "text.tc text.lc text.lc.rm" data/${x}.${lang}
        done
        rm -rf data/${x}.*.tmp
    done

    # compute global CMVN
    compute-cmvn-stats scp:data/${train_set}/feats.scp data/${train_set}/cmvn.ark

    # dump features for training
    if [[ $(hostname -f) == *.clsp.jhu.edu ]] && [ ! -d ${feat_tr_dir}/storage ]; then
      utils/create_split_dir.pl \
          /export/b{14,15,16,17}/${USER}/espnet-data/egs/fisher_callhome_spanish/asr1b/dump/${train_set}/delta${do_delta}/storage \
          ${feat_tr_dir}/storage
    fi
    if [[ $(hostname -f) == *.clsp.jhu.edu ]] && [ ! -d ${feat_dt_dir}/storage ]; then
      utils/create_split_dir.pl \
          /export/b{14,15,16,17}/${USER}/espnet-data/egs/fisher_callhome_spanish/asr1b/dump/${train_dev}/delta${do_delta}/storage \
          ${feat_dt_dir}/storage
    fi
    dump.sh --cmd "$train_cmd" --nj 80 --do_delta $do_delta \
        data/${train_set}/feats.scp data/${train_set}/cmvn.ark exp/dump_feats/${train_set} ${feat_tr_dir}
    dump.sh --cmd "$train_cmd" --nj 32 --do_delta $do_delta \
        data/${train_dev}/feats.scp data/${train_set}/cmvn.ark exp/dump_feats/${train_dev} ${feat_dt_dir}
    for x in ${recog_set}; do
        feat_recog_dir=${dumpdir}/${x}/delta${do_delta}; mkdir -p ${feat_recog_dir}
        dump.sh --cmd "$train_cmd" --nj 32 --do_delta $do_delta \
            data/${x}/feats.scp data/${train_set}/cmvn.ark exp/dump_feats/recog/${x} \
            ${feat_recog_dir}
    done
fi

dict=data/lang_1spm/${train_set}_${bpemode}${nbpe}_units_${src_case}.txt
nlsyms=data/lang_1spm/${train_set}_non_lang_syms_${src_case}.txt
bpemodel=data/lang_1spm/${train_set}_${bpemode}${nbpe}_${src_case}
echo "dictionary: ${dict}"
if [ ${stage} -le 2 ] && [ ${stop_stage} -ge 2 ]; then
    ### Task dependent. You have to check non-linguistic symbols used in the corpus.
    echo "stage 2: Dictionary and Json Data Preparation"
    mkdir -p data/lang_1spm/

    echo "make a non-linguistic symbol list for all languages"
    grep sp1.0 data/${train_set}/text.${src_case} | cut -f 2- -d' ' | grep -o -P '&[^;]*;'| sort | uniq > ${nlsyms}
    cat ${nlsyms}

    echo "make a dictionary"
    echo "<unk> 1" > ${dict} # <unk> must be 1, 0 will be used for "blank" in CTC
    offset=$(wc -l < ${dict})
    grep sp1.0 data/${train_set}/text.${src_case} | cut -f 2- -d' ' | grep -v -e '^\s*$' > data/lang_1spm/input_${src_case}.txt
    spm_train --user_defined_symbols="$(tr "\n" "," < ${nlsyms})" --input=data/lang_1spm/input_${src_case}.txt \
        --vocab_size=${nbpe} --model_type=${bpemode} --model_prefix=${bpemodel} --input_sentence_size=100000000 --character_coverage=1.0
    spm_encode --model=${bpemodel}.model --output_format=piece < data/lang_1spm/input_${src_case}.txt \
        | tr ' ' '\n' | sort | uniq | awk -v offset=${offset} '{print $0 " " NR+offset}' >> ${dict}
    wc -l ${dict}
    # NOTE: ASR vocab is created with a source language only

    echo "make json files"
    data2json.sh --nj 16 --feat ${feat_tr_dir}/feats.scp --text data/${train_set}/text.${src_case} --bpecode ${bpemodel}.model \
        data/${train_set} ${dict} > ${feat_tr_dir}/data_${bpemode}${nbpe}.${src_case}.json
    data2json.sh --feat ${feat_dt_dir}/feats.scp --text data/${train_dev}/text.${src_case} --bpecode ${bpemodel}.model \
        data/${train_dev} ${dict} > ${feat_dt_dir}/data_${bpemode}${nbpe}.${src_case}.json
    for x in ${recog_set}; do
        feat_recog_dir=${dumpdir}/${x}/delta${do_delta}
        data2json.sh --feat ${feat_recog_dir}/feats.scp --text data/${x}/text.${src_case} --bpecode ${bpemodel}.model \
            data/${x} ${dict} > ${feat_recog_dir}/data_${bpemode}${nbpe}.${src_case}.json
    done
fi

# You can skip this and remove --rnnlm option in the recognition (stage 3)
if [ -z ${lmtag} ]; then
    lmtag=$(basename ${lm_config%.*})_${src_case}
fi
lmexpname=${train_set}_${src_case}_rnnlm_${backend}_${lmtag}_${bpemode}${nbpe}
lmexpdir=exp/${lmexpname}
mkdir -p ${lmexpdir}

if [ ${stage} -le 3 ] && [ ${stop_stage} -ge 3 ]; then
    echo "stage 3: LM Preparation"
    lmdatadir=data/local/lm_${train_set}_${bpemode}${nbpe}
    mkdir -p ${lmdatadir}
    grep sp1.0 data/${train_set}/text.${src_case} | cut -f 2- -d " " | spm_encode --model=${bpemodel}.model --output_format=piece \
        > ${lmdatadir}/train_${src_case}.txt
    cut -f 2- -d " " data/${train_dev}/text.${src_case} | spm_encode --model=${bpemodel}.model --output_format=piece \
        > ${lmdatadir}/valid_${src_case}.txt
    ${cuda_cmd} --gpu ${ngpu} ${lmexpdir}/train.log \
        lm_train.py \
        --config ${lm_config} \
        --ngpu ${ngpu} \
        --backend ${backend} \
        --verbose 1 \
        --outdir ${lmexpdir} \
        --tensorboard-dir tensorboard/${lmexpname} \
        --train-label ${lmdatadir}/train_${src_case}.txt \
        --valid-label ${lmdatadir}/valid_${src_case}.txt \
        --resume ${lm_resume} \
        --dict ${dict}
fi

if [ -z ${tag} ]; then
    expname=${train_set}_${src_case}_${backend}_$(basename ${train_config%.*})_${bpemode}${nbpe}
    if ${do_delta}; then
        expname=${expname}_delta
    fi
    if [ -n "${preprocess_config}" ]; then
        expname=${expname}_$(basename ${preprocess_config%.*})
    fi
else
    expname=${train_set}_${src_case}_${backend}_${tag}
fi
expdir=exp/${expname}
mkdir -p ${expdir}

if [ ${stage} -le 4 ] && [ ${stop_stage} -ge 4 ]; then
    echo "stage 4: Network Training"

    ${cuda_cmd} --gpu ${ngpu} ${expdir}/train.log \
        asr_train.py \
        --config ${train_config} \
        --preprocess-conf ${preprocess_config} \
        --ngpu ${ngpu} \
        --backend ${backend} \
        --outdir ${expdir}/results \
        --tensorboard-dir tensorboard/${expname} \
        --debugmode ${debugmode} \
        --dict ${dict} \
        --debugdir ${expdir} \
        --minibatches ${N} \
        --seed ${seed} \
        --verbose ${verbose} \
        --resume ${resume} \
        --train-json ${feat_tr_dir}/data_${bpemode}${nbpe}.${src_case}.json \
        --valid-json ${feat_dt_dir}/data_${bpemode}${nbpe}.${src_case}.json
fi

if [ ${stage} -le 5 ] && [ ${stop_stage} -ge 5 ]; then
    echo "stage 5: Decoding"
    if [[ $(get_yaml.py ${train_config} model-module) = *transformer* ]] || \
<<<<<<< HEAD
       [[ $(get_yaml.py ${train_config} model-module) = *conformer* ]] || \
       [[ $(get_yaml.py ${train_config} etype) = transformer ]] || \
       [[ $(get_yaml.py ${train_config} dtype) = transformer ]]; then
=======
           [[ $(get_yaml.py ${train_config} model-module) = *conformer* ]] || \
           [[ $(get_yaml.py ${train_config} etype) = custom ]] || \
           [[ $(get_yaml.py ${train_config} dtype) = custom ]]; then
>>>>>>> 261d7637
        # Average ASR models
        if ${use_valbest_average}; then
            recog_model=model.val${n_average}.avg.best
            opt="--log ${expdir}/results/log"
        else
            recog_model=model.last${n_average}.avg.best
            opt="--log"
        fi
        average_checkpoints.py \
            ${opt} \
            --backend ${backend} \
            --snapshots ${expdir}/results/snapshot.ep.* \
            --out ${expdir}/results/${recog_model} \
            --num ${n_average}
    fi

    if [ ${dec_ngpu} = 1 ]; then
        nj=1
    fi

    pids=() # initialize pids
    for x in ${recog_set}; do
    (
        decode_dir=decode_${x}_$(basename ${decode_config%.*})
        feat_recog_dir=${dumpdir}/${x}/delta${do_delta}

        # split data
        splitjson.py --parts ${nj} ${feat_recog_dir}/data_${bpemode}${nbpe}.${src_case}.json

        ${decode_cmd} JOB=1:${nj} ${expdir}/${decode_dir}/log/decode.JOB.log \
            asr_recog.py \
            --config ${decode_config} \
            --ngpu ${dec_ngpu} \
            --backend ${backend} \
            --batchsize 0 \
            --recog-json ${feat_recog_dir}/split${nj}utt/data_${bpemode}${nbpe}.JOB.json \
            --result-label ${expdir}/${decode_dir}/data.JOB.json \
            --model ${expdir}/results/${recog_model} \
            --rnnlm ${lmexpdir}/rnnlm.model.best

        local/score_sclite.sh --case ${src_case} --bpe ${nbpe} --bpemodel ${bpemodel}.model --wer true \
            ${expdir}/${decode_dir} ${dict}
    ) &
    pids+=($!) # store background pids
    done
    i=0; for pid in "${pids[@]}"; do wait ${pid} || ((++i)); done
    [ ${i} -gt 0 ] && echo "$0: ${i} background jobs are failed." && false
    echo "Finished"
fi<|MERGE_RESOLUTION|>--- conflicted
+++ resolved
@@ -299,15 +299,9 @@
 if [ ${stage} -le 5 ] && [ ${stop_stage} -ge 5 ]; then
     echo "stage 5: Decoding"
     if [[ $(get_yaml.py ${train_config} model-module) = *transformer* ]] || \
-<<<<<<< HEAD
-       [[ $(get_yaml.py ${train_config} model-module) = *conformer* ]] || \
-       [[ $(get_yaml.py ${train_config} etype) = transformer ]] || \
-       [[ $(get_yaml.py ${train_config} dtype) = transformer ]]; then
-=======
            [[ $(get_yaml.py ${train_config} model-module) = *conformer* ]] || \
            [[ $(get_yaml.py ${train_config} etype) = custom ]] || \
            [[ $(get_yaml.py ${train_config} dtype) = custom ]]; then
->>>>>>> 261d7637
         # Average ASR models
         if ${use_valbest_average}; then
             recog_model=model.val${n_average}.avg.best
