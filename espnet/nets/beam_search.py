--- conflicted
+++ resolved
@@ -383,15 +383,11 @@
         return best_hyps
 
     def forward(
-<<<<<<< HEAD
-        self, x: torch.Tensor, maxlenratio: float = 0.0, minlenratio: float = 0.0, multiple_enc_outputs: bool=False,
-=======
         self,
         x: torch.Tensor,
         maxlenratio: float = 0.0,
         minlenratio: float = 0.0,
         pre_x: torch.Tensor = None,
->>>>>>> f732a752
     ) -> List[Hypothesis]:
         """Perform beam search.
 
@@ -419,25 +415,6 @@
         else:
             inp = x
         if maxlenratio == 0:
-<<<<<<< HEAD
-            if multiple_enc_outputs:
-                x = [xx.squeeze() for xx in x]
-                maxlen = x[0].shape[0]
-            else:
-                maxlen = x.shape[0]
-        elif maxlenratio < 0:
-            maxlen = -1 * int(maxlenratio)
-        else:
-            maxlen = max(1, int(maxlenratio * x.size(0)))
-        if multiple_enc_outputs:
-            logging.info("decoder input length: " + str(x[0].shape[0]))
-            minlen = int(minlenratio * x[0].size(0))
-        else:
-            minlen = int(minlenratio * x.size(0))
-            logging.info("decoder input length: " + str(x.shape[0]))
-        logging.info("max output length: " + str(maxlen))
-        logging.info("min output length: " + str(minlen))
-=======
             maxlen = inp.shape[0]
         elif maxlenratio < 0:
             maxlen = -1 * int(maxlenratio)
@@ -451,7 +428,6 @@
         logger.info("decoder input length: " + str(inp.shape[0]))
         logger.info("max output length: " + str(maxlen))
         logger.info("min output length: " + str(minlen))
->>>>>>> f732a752
 
         # main loop of prefix search
         running_hyps = self.init_hyp(x if pre_x is None else pre_x)
@@ -509,17 +485,8 @@
                 + "".join([self.token_list[x] for x in best.yseq[1:-1]])
                 + "\n"
             )
-<<<<<<< HEAD
-        if isinstance(x, list):
-            sh = x[0].shape[0]
-        else:
-            sh = x.shape[0]
-        if best.yseq[1:-1].shape[0] == sh:
-            logging.warning(
-=======
         if best.yseq[1:-1].shape[0] == maxlen:
             logger.warning(
->>>>>>> f732a752
                 "best hypo length: {} == max output length: {}".format(
                     best.yseq[1:-1].shape[0], maxlen
                 )
